--- conflicted
+++ resolved
@@ -24,11 +24,7 @@
 import logging
 import os
 import sys
-<<<<<<< HEAD
-import json
 import uuid
-=======
->>>>>>> e5ecb03c
 from datetime import datetime
 from pathlib import Path
 from typing import Any, Optional
@@ -98,14 +94,7 @@
                 )
             else:
                 logging.warning(f"No runner function found in {py_file}")
-<<<<<<< HEAD
-                
-        except ImportError as e:
-            logging.error(f"Failed to import {py_file}: Missing dependency - {e}")
-            logging.error(f"Make sure to install: pip install -r requirements.txt")
-=======
-
->>>>>>> e5ecb03c
+
         except Exception as e:
             logging.error(f"Failed to import {py_file}: {e}")
 
@@ -172,16 +161,12 @@
         return None
 
 
-<<<<<<< HEAD
 def generate_summary_report(
-    output_dir: str, 
-    benchmark_results: Dict[str, Any],
+    output_dir: str,
+    benchmark_results: dict[str, Any],
     logger: logging.Logger,
-    benchmark_run_uuid: Optional[str] = None
+    benchmark_run_uuid: Optional[str] = None,
 ) -> str:
-=======
-def generate_summary_report(output_dir: str, benchmark_results: dict[str, Any], logger: logging.Logger) -> str:
->>>>>>> e5ecb03c
     """Generate a summary report of all benchmark runs."""
     timestamp = datetime.now().strftime("%Y%m%d_%H%M%S")
     summary_file = os.path.join(output_dir, f"benchmark_summary_{timestamp}.json")
@@ -210,38 +195,37 @@
     summary_file: str,
     dataset_name: str,
     run_id: Optional[str] = None,
-    logger: logging.Logger = None
+    logger: Optional[logging.Logger] = None,
 ) -> Optional[str]:
     """
     Upload benchmark results to a HuggingFace Dataset.
     Based on upload_collated_report() from utils/collated_reports.py
-    
     Args:
         output_dir: Local output directory containing results
         summary_file: Path to the summary file
         dataset_name: Name of the HuggingFace dataset to upload to
         run_id: Unique run identifier (if None, will generate one)
         logger: Logger instance
-        
     Returns:
         The run_id used for the upload, None if upload failed
     """
     if logger is None:
         logger = logging.getLogger(__name__)
-    
+
     import os
+
     from huggingface_hub import HfApi
-    
+
     api = HfApi()
-    
+
     if run_id is None:
         github_run_number = os.getenv("GITHUB_RUN_NUMBER")
         github_run_id = os.getenv("GITHUB_RUN_ID")
         if github_run_number and github_run_id:
             run_id = f"{github_run_number}-{github_run_id}"
-    
+
     date_folder = datetime.now().strftime("%Y-%m-%d")
-    
+
     github_event_name = os.getenv("GITHUB_EVENT_NAME")
     if github_event_name != "schedule":
         # Non-scheduled runs go under a runs subfolder
@@ -249,51 +233,54 @@
     else:
         # Scheduled runs go directly under the date
         repo_path = f"{date_folder}/{run_id}/benchmark_results"
-    
+
     logger.info(f"Uploading benchmark results to dataset '{dataset_name}' at path '{repo_path}'")
-    
+
     try:
         # Get the authentication token (prioritize specific token, fallback to HF_TOKEN)
         token = os.getenv("TRANSFORMERS_CI_RESULTS_UPLOAD_TOKEN") or os.getenv("HF_TOKEN")
-        
+
         # Upload all files in the output directory
         from pathlib import Path
+
         output_path = Path(output_dir)
-        
+
         for file_path in output_path.rglob("*"):
             if file_path.is_file():
                 # Calculate relative path from output_dir
                 relative_path = file_path.relative_to(output_path)
                 path_in_repo = f"{repo_path}/{relative_path}"
-                
+
                 logger.debug(f"Uploading {file_path} to {path_in_repo}")
-                
+
                 api.upload_file(
                     path_or_fileobj=str(file_path),
                     path_in_repo=path_in_repo,
                     repo_id=dataset_name,
                     repo_type="dataset",
                     token=token,
-                    commit_message=f"Upload benchmark results for run {run_id}"
+                    commit_message=f"Upload benchmark results for run {run_id}",
                 )
-        
-        logger.info(f"Successfully uploaded results to: https://huggingface.co/datasets/{dataset_name}/tree/main/{repo_path}")
-        
+
+        logger.info(
+            f"Successfully uploaded results to: https://huggingface.co/datasets/{dataset_name}/tree/main/{repo_path}"
+        )
+
         return run_id
-        
+
     except Exception as upload_error:
         logger.error(f"Failed to upload results: {upload_error}")
         import traceback
+
         logger.debug(traceback.format_exc())
         return None
 
 
 def main():
     """Main entry point for the benchmarking script."""
-<<<<<<< HEAD
     # Generate a unique UUID for this benchmark run
     benchmark_run_uuid = str(uuid.uuid4())[:8]
-    
+
     parser = argparse.ArgumentParser(
         description="Run all benchmarks in the ./benches directory",
         epilog="""
@@ -309,14 +296,10 @@
   
   # Run only specific benchmarks with file logging
   python3 run_benchmarks.py --include llama --enable-file-logging
-        """,
-        formatter_class=argparse.RawDescriptionHelpFormatter
-    )
-    
-=======
-    parser = argparse.ArgumentParser(description="Run all benchmarks in the ./benches directory")
-
->>>>>>> e5ecb03c
+        """,  # noqa: W293
+        formatter_class=argparse.RawDescriptionHelpFormatter,
+    )
+
     parser.add_argument(
         "--output-dir",
         type=str,
@@ -353,52 +336,27 @@
         default=100,
         help="Number of tokens to generate in benchmarks (default: 100)",
     )
-<<<<<<< HEAD
-    
-    parser.add_argument(
-        "--exclude",
-        type=str,
-        nargs="*",
-        help="Exclude benchmarks matching these names"
-    )
-    
-    parser.add_argument(
-        "--enable-file-logging",
-        action="store_true",
-        help="Enable file logging (disabled by default)"
-    )
-    
-=======
 
     parser.add_argument("--include", type=str, nargs="*", help="Only run benchmarks matching these names")
 
     parser.add_argument("--exclude", type=str, nargs="*", help="Exclude benchmarks matching these names")
 
-    parser.add_argument("--enable-mock", action="store_true", help="Enable mock benchmark (skipped by default)")
-
     parser.add_argument("--enable-file-logging", action="store_true", help="Enable file logging (disabled by default)")
 
->>>>>>> e5ecb03c
     parser.add_argument(
         "--commit-id", type=str, help="Git commit ID for metadata (if not provided, will auto-detect from git)"
     )
-<<<<<<< HEAD
-    
+
     parser.add_argument(
         "--upload-to-hub",
         type=str,
-        help="Upload results to HuggingFace Dataset (provide dataset name, e.g., 'username/benchmark-results')"
-    )
-    
-    parser.add_argument(
-        "--run-id",
-        type=str,
-        help="Custom run ID for organizing results (if not provided, will generate a unique ID)"
-    )
-    
-=======
-
->>>>>>> e5ecb03c
+        help="Upload results to HuggingFace Dataset (provide dataset name, e.g., 'username/benchmark-results')",
+    )
+
+    parser.add_argument(
+        "--run-id", type=str, help="Custom run ID for organizing results (if not provided, will generate a unique ID)"
+    )
+
     args = parser.parse_args()
 
     # Setup logging
@@ -448,16 +406,8 @@
         }
 
         if args.model_id:
-<<<<<<< HEAD
-            benchmark_kwargs['model_id'] = args.model_id
-        
-=======
             benchmark_kwargs["model_id"] = args.model_id
 
-        # Add enable_mock flag for mock benchmark
-        benchmark_kwargs["enable_mock"] = args.enable_mock
-
->>>>>>> e5ecb03c
         # Add commit_id if provided
         if args.commit_id:
             benchmark_kwargs["commit_id"] = args.commit_id
@@ -475,9 +425,8 @@
                 successful_count += 1
 
         # Generate summary report
-<<<<<<< HEAD
         summary_file = generate_summary_report(args.output_dir, benchmark_results, logger, benchmark_run_uuid)
-        
+
         # Upload results to HuggingFace Dataset if requested
         upload_run_id = None
         if args.upload_to_hub:
@@ -491,17 +440,13 @@
                 summary_file=summary_file,
                 dataset_name=args.upload_to_hub,
                 run_id=effective_run_id,
-                logger=logger
+                logger=logger,
             )
             if upload_run_id:
                 logger.info(f"Upload completed with run ID: {upload_run_id}")
             else:
                 logger.warning("Upload failed - continuing with local results")
-        
-=======
-        summary_file = generate_summary_report(args.output_dir, benchmark_results, logger)
-
->>>>>>> e5ecb03c
+
         # Final summary
         total_benchmarks = len(filtered_benchmarks)
         failed_count = total_benchmarks - successful_count
@@ -514,19 +459,17 @@
         logger.info(f"Failed: {failed_count}")
         logger.info(f"Output directory: {args.output_dir}")
         logger.info(f"Summary report: {summary_file}")
-<<<<<<< HEAD
-        
+
         if args.upload_to_hub:
             if upload_run_id:
                 logger.info(f"HuggingFace Dataset: {args.upload_to_hub}")
                 logger.info(f"Run ID: {upload_run_id}")
-                logger.info(f"View results: https://huggingface.co/datasets/{args.upload_to_hub}/tree/main/{datetime.now().strftime('%Y-%m-%d')}/runs/{upload_run_id}")
+                logger.info(
+                    f"View results: https://huggingface.co/datasets/{args.upload_to_hub}/tree/main/{datetime.now().strftime('%Y-%m-%d')}/runs/{upload_run_id}"
+                )
             else:
                 logger.warning("Upload to HuggingFace Dataset failed")
-        
-=======
-
->>>>>>> e5ecb03c
+
         if failed_count > 0:
             logger.warning(f"{failed_count} benchmark(s) failed. Check logs for details.")
             return 1
