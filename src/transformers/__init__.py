--- conflicted
+++ resolved
@@ -265,14 +265,12 @@
         "VptqConfig",
     ],
     "video_utils": [],
-<<<<<<< HEAD
 
     "quantizers.quantizer_finegrained_fp8": [
         "FineGrainedFP8HfQuantizer",
     ],
-=======
+
     "utils.kernel_config": ["KernelConfig"],
->>>>>>> ccbaa167
 }
 
 # tokenizers-backed objects
@@ -784,11 +782,8 @@
     from .utils.quantization_config import TorchAoConfig as TorchAoConfig
     from .utils.quantization_config import VptqConfig as VptqConfig
     from .video_processing_utils import BaseVideoProcessor as BaseVideoProcessor
-<<<<<<< HEAD
 
     from .quantizers.quantizer_finegrained_fp8 import FineGrainedFP8HfQuantizer
-=======
->>>>>>> ccbaa167
 else:
     import sys
 
