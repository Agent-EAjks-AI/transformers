# Copyright 2024 The HuggingFace Team. All rights reserved.
#
# Licensed under the Apache License, Version 2.0 (the "License");
# you may not use this file except in compliance with the License.
# You may obtain a copy of the License at
#
#     http://www.apache.org/licenses/LICENSE-2.0
#
# Unless required by applicable law or agreed to in writing, software
# distributed under the License is distributed on an "AS IS" BASIS,
# WITHOUT WARRANTIES OR CONDITIONS OF ANY KIND, either express or implied.
# See the License for the specific language governing permissions and
# limitations under the License.
from __future__ import annotations

import re
from functools import lru_cache, partial
from typing import List, Optional, Tuple, Union

import torch
from torch import nn

from ..utils import is_torch_greater_or_equal, logging


ALL_LAYERNORM_LAYERS = [nn.LayerNorm]

logger = logging.get_logger(__name__)

# Cache this result has it's a C FFI call which can be pretty time-consuming
_torch_distributed_available = torch.distributed.is_available()


if is_torch_greater_or_equal("2.5") and _torch_distributed_available:
    from torch.distributed.tensor import DTensor, Placement, Replicate, Shard


def _blocks_to_block_sizes(total_size: int, blocks: Union[int, List[int]]) -> List[int]:
    """
    Convert block count or proportions to block sizes.

    This function accepts

    - The number of blocks (int), in which case the block size is
      total_size//blocks; or
    - A list of block sizes (List[int]).

    In the second case, if sum(blocks) < total_size, the ratios between
    the block sizes will be preserved. For instance, if blocks is
    [2, 1, 1] and total_size is 1024, the returned block sizes are
    [512, 256, 256].
    """
    if isinstance(blocks, list):
        total_blocks = sum(blocks)
        assert total_size % total_blocks == 0, f"Cannot split {total_size} in proportional blocks: {blocks}"
        part_size = total_size // total_blocks
        return [part_size * block for block in blocks]
    else:
        assert total_size % blocks == 0, f"Prepacked is not divisible by {blocks}"
        single_size = total_size // blocks
        return [single_size] * blocks


def get_packed_weights(param, empty_param, device_mesh, rank, dim):
    """
    When weights are packed (gate_up_proj), we need to make sure each shard gets its correct share.
    So if you have: gate_proj       ( 16, 5120, 8190)
    and             up_proj         ( 16, 5120, 8190)
    packed as       gate_up_proj    ( 16, 5120, 2 * 8190)
    And you shard along the last dimension, you need to interleave the gate and up values:

    Now, if we shard along the last dimension across TP_size (Tensor Parallelism size), we must interleave the values from gate and up projections correctly.

    Let's take TP_size = 4 for an example:

    Packed tensor `gate_up_proj`
    ---------------------------------------------------------------
    [ G0  G1  G2  G3 | G4  G5  G6  G7 | ... | U0  U1  U2  U3 | U4  U5  U6  U7 | ... ]
     ↑─────────────↑   ↑─────────────↑        ↑─────────────↑  ↑─────────────↑
       Gate Slice 0      Gate Slice 1            Up Slice 0       Up Slice 1

    Explanation:
    - The first half of the tensor (left of the center) holds the gate_proj values.
    - The second half (right of the center) holds the up_proj values.
    - For TP=4, we divide each half into 4 slices. In this example, we show two slices for brevity.
    - Each shard receives one slice from the gate part and the corresponding slice from the up part.

    For instance:
    • Shard 0 gets: [ Gate Slice 0, Up Slice 0 ] = [ G0, G1, G2, G3, U0, U1, U2, U3 ]
    • Shard 1 gets: [ Gate Slice 1, Up Slice 1 ] = [ G4, G5, G6, G7, U4, U5, U6, U7 ]
    • … and so on.

    This ensures that each shard receives an equal portion of both gate and up projections, maintaining consistency across tensor parallelism.
    """
    slice_ = param
    total_size = empty_param.shape[dim]
    world_size = device_mesh.size()
    block_sizes = _blocks_to_block_sizes(total_size=total_size, blocks=2)

    tensors_slices = []
    block_offset = 0
    for block_size in block_sizes:
        shard_block_size = block_size // world_size
        start = rank * shard_block_size
        stop = (rank + 1) * shard_block_size
        tensors_slices += range(block_offset + start, block_offset + stop)
        block_offset += block_size

    if dim == 0:
        tensor = slice_[tensors_slices, ...]
    elif dim == 1 or dim == -2:
        tensor = slice_[:, tensors_slices, ...]
    elif dim == 2 or dim == -1:
        tensor = slice_[..., tensors_slices]
    else:
        raise ValueError(f"Unsupported dim {dim}, only dim 0, 1 or 2 are supported")
    return tensor


def get_tensor_shard(param, empty_param, device_mesh, rank, dim):
    if dim == 0:
        size_ = empty_param.shape[0]
        param = param[rank * (size_ // device_mesh.size()) : (rank + 1) * (size_ // device_mesh.size()), ...]
    elif dim == 1 or dim == -2:
        size_ = empty_param.shape[-2]
        param = param[..., rank * (size_ // device_mesh.size()) : (rank + 1) * (size_ // device_mesh.size()), :]
    elif dim == 2 or dim == -1:
        size_ = empty_param.shape[-1]
        param = param[..., rank * (size_ // device_mesh.size()) : (rank + 1) * (size_ // device_mesh.size())]
    else:
        raise ValueError(f"Unsupported dim {dim}, only dim 0, 1 or 2 are supported")
    return param


def distribute_module(
    module: nn.Module,
    device_mesh=None,
    input_fn=None,
    output_fn=None,
) -> nn.Module:
    """
    Copy pasted from torch's function but we remove the communications (partitionning)
    as well as buffer registering that is similarly not efficient.
    """
    if len(module._forward_pre_hooks) == 0:
        if input_fn is not None:
            module.register_forward_pre_hook(lambda mod, inputs: input_fn(mod, inputs, device_mesh))
        if output_fn is not None:
            module.register_forward_hook(lambda mod, inputs, outputs: output_fn(mod, outputs, device_mesh))
    return module


class TensorParallelLayer:
    """
    General tensor parallel layer for transformers.
    """

    use_dtensor = True

    @staticmethod
    def _prepare_input_fn(input_layouts, desired_input_layouts, mod, inputs, device_mesh): ...

    @staticmethod
    def _prepare_output_fn(output_layouts, use_local_output, mod, outputs, device_mesh): ...

    def partition_tensor(self, param, empty_param, param_type, param_casting_dtype, to_contiguous, rank, device_mesh):
        raise NotImplementedError

    def prepare_module_tp(self, module: nn.Module, device_mesh) -> nn.Module:
        if self.use_dtensor:
            distribute_module(
                module,
                device_mesh,
                partial(self._prepare_input_fn, self.input_layouts, self.desired_input_layouts),
                partial(self._prepare_output_fn, self.output_layouts, self.use_local_output),
            )


# use_dtensor needs to be set to false for nn.Parameter when you want to view, chunk, slice
# you name it. Whatever you want to do that is a bit unconventional, you need local tensors
class GatherParallel(TensorParallelLayer):
    """
    Simple class used to define the hooks to add to a layer when we just want to gather the outputs
    """

    def __init__(
        self,
        *,
        input_layouts: Optional[Placement] = None,
        output_layouts: Optional[Placement] = None,
        use_local_output: bool = True,
    ):
        super().__init__()
        self.input_layouts = (input_layouts or Replicate(),)
        self.output_layouts = output_layouts
        self.desired_input_layouts = (Replicate(),)
        self.use_local_output = use_local_output

    @staticmethod
    def _prepare_input_fn(input_layouts, desired_input_layouts, mod, inputs, device_mesh):
        if isinstance(inputs[0], DTensor):
            inputs[0] = inputs[0].to_local()
        return inputs

    @staticmethod
    def _prepare_output_fn(output_layouts, use_local_output, mod, outputs, device_mesh):
        # this op cannot be asynch, otherwise it completely breaks the outputs of models
        torch.distributed.all_reduce(outputs[0], op=torch.distributed.ReduceOp.SUM, async_op=False)
        return outputs


class IsolatedParallel(TensorParallelLayer):
    """
    This class is used to isolate computation in a TP layer from the rest of the world.
    Parameters need to be LOCAL, so not dtensors
    """

    @staticmethod
    def _prepare_input_fn(input_layouts, desired_input_layouts, mod, inputs, device_mesh=None):
        # annotate module input placements/sharding with input_layouts
        input_tensor = inputs[0]
        if isinstance(input_tensor, DTensor):
            input_tensor = input_tensor.to_local()
        return input_tensor

    @staticmethod
    def _prepare_output_fn(output_layouts, use_local_output, mod, outputs, device_mesh=None):
        # TODO: figure out dynamo support for instance method and switch this to instance method
        return outputs

    def prepare_module_tp(self, module: nn.Module, device_mesh) -> nn.Module:
        distribute_module(
            module,
            device_mesh,
            partial(self._prepare_input_fn),
            partial(self._prepare_output_fn),
        )


class ColwiseParallel(TensorParallelLayer):
    """
    General tensor parallel layer for transformers.
    """

    def __init__(
        self,
        *,
        input_layouts: Optional[Placement] = None,
        output_layouts: Optional[Placement] = None,
        use_local_output: bool = True,
        use_dtensor=True,
    ):
        super().__init__()
        self.input_layouts = (input_layouts or Replicate(),)
        self.output_layouts = (output_layouts or Shard(-1),)
        self.desired_input_layouts = (Replicate(),)
        self.use_local_output = use_local_output
        self.use_dtensor = use_dtensor

    @staticmethod
    def _prepare_input_fn(input_layouts, desired_input_layouts, mod, inputs, device_mesh):
        # TODO: figure out dynamo support for instance method and switch this to instance method
        # annotate module input placements/sharding with input_layouts
        input_tensor = inputs[0]
        if not isinstance(input_tensor, DTensor):
            input_tensor = DTensor.from_local(input_tensor, device_mesh, input_layouts, run_check=False)

        # transform the input layouts to the desired layouts of ColwiseParallel
        if input_layouts != desired_input_layouts:
            input_tensor = input_tensor.redistribute(placements=desired_input_layouts, async_op=False)
        return input_tensor

    def partition_tensor(self, param, empty_param, param_type, param_casting_dtype, to_contiguous, rank, device_mesh):
        # colwise shard weight/bias to Shard(0), weight be Shard(-2) (0 if you have 1 dim only)
        # means Colwise as Linear is input * weight^T + bias, where
        # weight would become Shard(1)
        if param_type == "bias":
            parameter = get_tensor_shard(param, empty_param, device_mesh, rank, -1)
            shard = [Shard(-1)]
        else:
            shard = [Shard(-2)]
            parameter = get_tensor_shard(param, empty_param, device_mesh, rank, -2)

        parameter = parameter.to(param_casting_dtype)
        if to_contiguous:
            parameter = parameter.contiguous()
        if self.use_dtensor:
            parameter = DTensor.from_local(parameter, device_mesh, shard, run_check=False)
        return nn.Parameter(parameter)

    @staticmethod
    def _prepare_output_fn(output_layouts, use_local_output, mod, outputs, device_mesh):
        # outputs is a shard on last dimension DTensor, i.e. Shard(-1)
        if outputs.placements != output_layouts:
            outputs = outputs.redistribute(placements=output_layouts, async_op=False)
        # back to local tensor
        return outputs.to_local() if use_local_output else outputs


class PackedColwiseParallel(ColwiseParallel):
    def partition_tensor(self, param, empty_param, param_type, param_casting_dtype, to_contiguous, rank, device_mesh):
        # colwise shard weight/bias to Shard(0), weight be Shard(-2) (0 if you have 1 dim only)
        # means Colwise as Linear is input * weight^T + bias, where
        # weight would become Shard(1)
        parameter = get_packed_weights(param, empty_param, device_mesh, rank, -2)
        parameter = parameter.to(param_casting_dtype)
        if to_contiguous:
            parameter = parameter.contiguous()
        if self.use_dtensor:
            parameter = DTensor.from_local(parameter, device_mesh, [Shard(-2)], run_check=False)
        return nn.Parameter(parameter)


class RowwiseParallel(TensorParallelLayer):
    """
    Partition a compatible nn.Module in a row-wise fashion. Currently supports nn.Linear and nn.Embedding.
    Users can compose it with ColwiseParallel to achieve the sharding of more complicated modules.
    (i.e. MLP, Attention)

    Keyword Args:
        input_layouts (Placement, optional):
            The DTensor layout of input tensor for the nn.Module, this is used to annotate the input tensor to
            become a DTensor. If not specified, we assume the input tensor to be sharded on the last dimension.
        output_layouts (Placement, optional):
            The DTensor layout of the output for the nn.Module, this is used to ensure the output of the nn.Module
            with the user desired layout. If not specified, the output tensor is replicated.
        use_local_output (bool, optional):
            Whether to use local :class:`torch.Tensor` instead of :class:`DTensor` for the module output, default: True.
    Returns:
        A :class:`ParallelStyle` object that represents Rowwise sharding of the nn.Module.
    """

    def __init__(
        self,
        *,
        input_layouts: Optional[Placement] = None,
        output_layouts: Optional[Placement] = None,
        use_local_output: bool = True,
        use_dtensor=True,
    ):
        super().__init__()
        self.input_layouts = (input_layouts or Shard(-1),)
        self.output_layouts = (output_layouts or Replicate(),)
        self.use_local_output = use_local_output
        self.use_dtensor = use_dtensor

    def partition_tensor(self, param, empty_param, param_type, param_casting_dtype, to_contiguous, rank, device_mesh):
        # Rowwise shard weight to Shard(1), bias to Replicate(), weight be Shard(1)
        # means Rowwise as nn.Linear is input * weight^T + bias, where
        # weight would become Shard(0)
        if param_type != "bias":
            parameter = get_tensor_shard(param, empty_param, device_mesh, rank, -1)
            shard = [Shard(-1)]
        else:
            shard = [Replicate()]
            parameter = param[:]

        parameter = parameter.to(param_casting_dtype)
        if to_contiguous:
            parameter = parameter.contiguous()
        if self.use_dtensor:
            parameter = DTensor.from_local(parameter, device_mesh, shard, run_check=False)
        return nn.Parameter(parameter)

    @staticmethod
    def _prepare_input_fn(input_layouts, desired_input_layouts, mod, inputs, device_mesh):
        if hasattr(mod, "bias") and mod.bias is not None:
            mod._bias = mod.bias
            mod.bias = None

        input_tensor = inputs[0]
        if not isinstance(input_tensor, DTensor):
            input_tensor = DTensor.from_local(input_tensor, device_mesh, input_layouts, run_check=False)

        if input_layouts != desired_input_layouts:
            input_tensor = input_tensor.redistribute(placements=desired_input_layouts, async_op=True)
        return input_tensor

    @staticmethod
    def _prepare_output_fn(output_layouts, use_local_output, mod, outputs, device_mesh):
        # Rowwise sharding produces partial output, depending on output layouts:
        # 1. to replicate -> allreduce
        # 2. to shard -> reduce_scatter
        if outputs.placements != output_layouts:
            outputs = outputs.redistribute(placements=output_layouts, async_op=True)
        if hasattr(mod, "_bias"):
            outputs += mod._bias
        # back to local tensor if use_local_output is True
        return outputs.to_local() if use_local_output else outputs

    def prepare_module_tp(self, module: nn.Module, device_mesh) -> nn.Module:
        module._distribute_module_applied = True
        if self.use_dtensor:
            if isinstance(module, nn.Linear):
                # rowwise linear runtime sharding requires input tensor shard on last dim
                self.desired_input_layouts: Tuple[Placement, ...] = (Shard(-1),)
            elif isinstance(module, nn.Embedding):
                # rowwise embedding runtime sharding requires input tensor replicated
                self.desired_input_layouts = (Replicate(),)
            elif isinstance(module, nn.Parameter):
                # rowwise embedding runtime sharding requires input tensor replicated
                self.desired_input_layouts = (Shard(-1),)
            else:
                raise NotImplementedError("RowwiseParallel currently only support nn.Linear and nn.Embedding!")

            distribute_module(
                module,
                device_mesh,
                partial(self._prepare_input_fn, self.input_layouts, self.desired_input_layouts),
                partial(self._prepare_output_fn, self.output_layouts, self.use_local_output),
            )


class PackedRowwiseParallel(RowwiseParallel):
    def partition_tensor(self, param, empty_param, param_type, param_casting_dtype, to_contiguous, rank, device_mesh):
        # colwise shard weight/bias to Shard(0), weight be Shard(-2) (0 if you have 1 dim only)
        # means Colwise as Linear is input * weight^T + bias, where
        # weight would become Shard(1)
        parameter = get_packed_weights(param, empty_param, device_mesh, rank, -1)
        parameter = parameter.to(param_casting_dtype)
        if to_contiguous:
            parameter = parameter.contiguous()
        if self.use_dtensor:
            parameter = DTensor.from_local(parameter, device_mesh, [Shard(-1)], run_check=False)
        return nn.Parameter(parameter)


SUPPORTED_TP_STYLES = {
    "colwise",
    "rowwise",
    "colwise_rep",
    "rowwise_rep",
    "local_colwise",
    "local_rowwise",
    "local",
    "gather",
    "local_packed_rowwise",
}


@lru_cache
def translate_to_torch_parallel_style(style: str):
    """
    In model configurations, we use a neutral type (string) to specify parallel
    styles, here we translate them into torch.distributed tensor-parallel
    types.
    """
    if not isinstance(style, str):
        raise ValueError(f"Unsupported parallel style type {type(style)}, expected str")

    if style == "colwise":
        return ColwiseParallel()
    elif style == "rowwise":
        return RowwiseParallel()
    elif style == "colwise_rep":
        return ColwiseParallel(output_layouts=Replicate())
    elif style == "rowwise_rep":
        return RowwiseParallel(input_layouts=Replicate())
    elif style == "local_colwise":
        return ColwiseParallel(use_dtensor=False)
    elif style == "local_rowwise":
        return RowwiseParallel(use_dtensor=False)
    elif style == "local":
        return IsolatedParallel()
    elif style == "gather":
        return GatherParallel()
    elif style == "local_packed_rowwise":
        return PackedRowwiseParallel(use_dtensor=False)
    else:
        raise ValueError(f"Unsupported parallel style value: {style}")


def add_tensor_parallel_hooks_to_module(model, module, tp_plan, layer_name, current_module_plan, device_mesh):
    """
    Add hooks to the module holding the layer. Meaning:
    ```
    class MyModel(nn.Module):
        def __init__(self):
            self.layer = nn.Linear(10, 10)
    ```
    has state_dict like:
    ```
    {
        "layer.weight": torch.Tensor,
        "layer.bias": torch.Tensor
    }
    ```
    we add hooks to `MyModel` as well as `layer` to make sure that the tensors are correctly sharded and gathered.
    """

    # 1. We add hooks to the layer being loaded:
    if current_module_plan is not None:
        tp_layer = translate_to_torch_parallel_style(current_module_plan)
        tp_layer.prepare_module_tp(module, device_mesh)

    # 2. We add hooks to the parrent module if needed
    if "." in layer_name:
        parrent_layer_name = layer_name.rsplit(".", 1)[0]
        generic_name = re.sub(r"\d+", "*", parrent_layer_name)
        # The module itself needs hooks
        if module_plan := tp_plan.get(generic_name, False):
            tp_layer = translate_to_torch_parallel_style(module_plan)
            module_to_tp_ = model.get_submodule(parrent_layer_name)
            tp_layer.prepare_module_tp(module_to_tp_, device_mesh)


def shard_and_distribute_module(
    model, param, empty_param, parameter_name, param_casting_dtype, is_contiguous, rank, device_mesh
):
    r"""
    Main uses cases:
    - column / rowise parallelism, you just shard all the weights of the layer (weight and bias)
    - packed layers: you slice the weights, then shard like above
    - custom operation:
        - you want to add an all-gather at the end of a local layer.
        - you want to have a layer that is isolated from the rest of the world (because torch.DTensor does not work well with `.view` for instance)

    """
    param_name, param_type = parameter_name.rsplit(".", 1) if "." in parameter_name else parameter_name
    tp_plan = model._tp_plan
    module_to_tp = model.get_submodule(param_name)
    current_module_plan = None
    rank = int(rank)
    generic_param_name = re.sub(r"\d+", "*", parameter_name)
    if generic_param_name in tp_plan:
        current_module_plan = tp_plan[generic_param_name]
    elif "." in generic_param_name and generic_param_name.rsplit(".", 1)[0] in tp_plan:
        current_module_plan = tp_plan[generic_param_name.rsplit(".", 1)[0]]

    # Add hooks to the module if not done yet
    # add_tensor_parallel_hooks_to_module(model, module_to_tp, tp_plan, param_name, current_module_plan, device_mesh)
    if not getattr(module_to_tp, "_is_hooked", False):
        add_tensor_parallel_hooks_to_module(model, module_to_tp, tp_plan, param_name, current_module_plan, device_mesh)
        module_to_tp._is_hooked = True

    if current_module_plan is not None:
        tp_layer = translate_to_torch_parallel_style(current_module_plan)
        param = tp_layer.partition_tensor(
            param, empty_param, param_type, param_casting_dtype, is_contiguous, rank, device_mesh
        )
    else:
<<<<<<< HEAD
        param = param[:].to(param_casting_dtype)
=======
        param = param[...].to(param_casting_dtype)
>>>>>>> 3af425d4
        if is_contiguous:
            param = param.contiguous()

    # SUPER IMPORTANT we have to use setattr
    # otherwise loading is crazy slow
    if not isinstance(param, torch.nn.Parameter):
        param = torch.nn.Parameter(param)
    setattr(module_to_tp, param_type, param)
    # module_to_tp.load_state_dict({param_type: param}, strict=False, assign=True)
    return param<|MERGE_RESOLUTION|>--- conflicted
+++ resolved
@@ -539,11 +539,7 @@
             param, empty_param, param_type, param_casting_dtype, is_contiguous, rank, device_mesh
         )
     else:
-<<<<<<< HEAD
-        param = param[:].to(param_casting_dtype)
-=======
         param = param[...].to(param_casting_dtype)
->>>>>>> 3af425d4
         if is_contiguous:
             param = param.contiguous()
 
