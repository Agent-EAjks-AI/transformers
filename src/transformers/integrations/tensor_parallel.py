--- conflicted
+++ resolved
@@ -440,11 +440,6 @@
 
     @staticmethod
     def _prepare_output_fn(output_layouts, use_local_output, mod, outputs, device_mesh):
-<<<<<<< HEAD
-        if hasattr(mod, "kernel_layer_name"):  # kernels usually handle this themselves
-            return outputs
-=======
->>>>>>> cbede296
         if isinstance(outputs, torch.Tensor):
             dist.all_reduce(outputs, op=dist.ReduceOp.SUM, async_op=False)
         else:
@@ -883,11 +878,8 @@
         param = param[ep_rank * local_num_experts : (ep_rank + 1) * local_num_experts].to(param_casting_dtype)
         if to_contiguous:
             param = param.contiguous()
-<<<<<<< HEAD
-=======
         if "gate_up" in param_type and False:
             param = torch.cat([param[..., ::2], param[..., 1::2]], dim=-1)
->>>>>>> cbede296
         return param
 
 
@@ -1043,28 +1035,9 @@
 def add_tensor_parallel_hooks_to_module(
     model, module, tp_plan, layer_name, current_module_plan, device_mesh, parameter_name=None
 ):
-<<<<<<< HEAD
-    """
-    Add hooks to the module holding the layer. Meaning:
-    ```
-    class MyModel(nn.Module):
-        def __init__(self):
-            self.layer = nn.Linear(10, 10)
-    ```
-    has state_dict like:
-    ```
-    {
-        "layer.weight": torch.Tensor,
-        "layer.bias": torch.Tensor
-    }
-    ```
-    we add hooks to `MyModel` as well as `layer` to make sure that the tensors are correctly sharded and gathered.
-    """
-=======
     r"""
     This function is called in `PretrainedModel.post_init()`. It is responsible of adding hooks
     to the modules of the `model`, based on the `PretrainedModel._tp_plan`.
->>>>>>> cbede296
 
     This is the place where we add the `pre_forward` and `post_forwards` hooks. These are defined
     for each `TensorParallelLayer` as `_prepare_input_fn` and `_prepare_output_fn`.
@@ -1078,27 +1051,10 @@
             print(
                 f"Trying to prepare {layer_name}, but it's not supported. Corresponding module: {module} Fix it's TP plan: {e}"
             )
-<<<<<<< HEAD
-
-    # 2. We add hooks to the parent module if needed
-    if "." in layer_name and current_module_plan != "replicate":
-        parent_layer_name = parameter_name.rsplit(".", 1)[0]
-        generic_name = re.sub(r"\d+", "*", parent_layer_name)
-        # The module itself needs hooks
-        if module_plan := tp_plan.get(generic_name, False):
-            tp_layer = ALL_PARALLEL_STYLES[module_plan]
-            module_to_tp_ = model.get_submodule(parent_layer_name)
-            if not getattr(module_to_tp_, "_hf_tp_plan", False):
-                tp_layer.prepare_module_tp(module_to_tp_, device_mesh)
-                module_to_tp_._hf_tp_plan = current_module_plan
-                module_to_tp_.__repr__ = lambda: f"{module_to_tp_.__repr__()}\nTP Plan: {current_module_plan}"
-
-=======
 
         module._hf_tp_plan = current_module_plan
         module.__repr__ = lambda: f"{module.__repr__()}\nTP Plan: {current_module_plan}"
 
->>>>>>> cbede296
 
 def shard_and_distribute_module(
     model, param, empty_param, parameter_name, param_casting_dtype, is_contiguous, rank, device_mesh
@@ -1122,23 +1078,11 @@
     rank = int(rank)
     current_shard_plan = _get_parameter_tp_plan(parameter_name, tp_plan)
 
-<<<<<<< HEAD
-    current_shard_plan = _get_parameter_tp_plan(parameter_name, tp_plan)
-
-    if current_shard_plan is None:
-        if dist.get_rank() == 0:
+    if dist.get_rank() == 0:
+        if current_shard_plan is None:
             logger.info(f"Tensor sharding plan for {param_name} not found, using default 'replicate' plan.")
-    else:
-        if dist.get_rank() == 0:
+        else:
             logger.info(f"Tensor sharding plan for {param_name}: {current_shard_plan}")
-
-    # Add hooks to the module if not done yet
-    # add_tensor_parallel_hooks_to_module(model, module_to_tp, tp_plan, param_name, current_module_plan, device_mesh)
-    if not getattr(module_to_tp, "_is_hooked", False):
-        add_tensor_parallel_hooks_to_module(
-            model, module_to_tp, tp_plan, param_name, current_shard_plan, device_mesh, parameter_name
-        )
-        module_to_tp._is_hooked = True
 
     if current_shard_plan is not None:
         try:
@@ -1151,25 +1095,6 @@
                 f"Trying to prepare {parameter_name}, but it's not supported. Corresponding module: {module_to_tp} Fix it's TP plan, current layer: {tp_layer} : {e}"
             )
     else:
-=======
-    if dist.get_rank() == 0:
-        if current_shard_plan is None:
-            logger.info(f"Tensor sharding plan for {param_name} not found, using default 'replicate' plan.")
-        else:
-            logger.info(f"Tensor sharding plan for {param_name}: {current_shard_plan}")
-
-    if current_shard_plan is not None:
-        try:
-            tp_layer = ALL_PARALLEL_STYLES[current_shard_plan]
-            param = tp_layer.partition_tensor(
-                param, empty_param, param_type, param_casting_dtype, is_contiguous, rank, device_mesh
-            )
-        except NotImplementedError as e:
-            print(
-                f"Trying to prepare {parameter_name}, but it's not supported. Corresponding module: {module_to_tp} Fix it's TP plan, current layer: {tp_layer} : {e}"
-            )
-    else:
->>>>>>> cbede296
         param = param[:].to(param_casting_dtype)
 
     # SUPER IMPORTANT we have to use setattr
