# Copyright 2024 The HuggingFace Team. All rights reserved.
#
# Licensed under the Apache License, Version 2.0 (the "License");
# you may not use this file except in compliance with the License.
# You may obtain a copy of the License at
#
#     http://www.apache.org/licenses/LICENSE-2.0
#
# Unless required by applicable law or agreed to in writing, software
# distributed under the License is distributed on an "AS IS" BASIS,
# WITHOUT WARRANTIES OR CONDITIONS OF ANY KIND, either express or implied.
# See the License for the specific language governing permissions and
# limitations under the License.

import math
from functools import wraps
from typing import Optional

from .configuration_utils import PretrainedConfig
from .utils import is_torch_available, logging


logger = logging.get_logger(__name__)


if is_torch_available():
    import torch


def extract_rope_scaling_dict_from_config(config, layer_type=None):
    "Helper to extract the rope type from config, while handling BC and local/global keys"

    # The RoPE scaling dict might be serialized differently in older versions, which we need to support.
    # Case 1: `config.rope_scaling` is a simple dict with values to configure RoPE type. Used when the model
    # has a single attention type, i.e. `config.layer_types = None`
    # Case 2: `config.rope_scaling` is a dict where keys define different RoPE configurations used by the model.
    # For example `rope_scaling={"full_attention": {}, "sliding_attentionn": {}}` to alternate between global and local attention layers.
    rope_scaling_dict = getattr(config, "rope_scaling", None)

    # Case 1, if `config.layer_types` is defined we need to check that all layer types got their own RoPE config
    # We need to handle BC in case users still use simple dict RoPE params and duplicate it for all layer types
    if getattr(config, "layer_types", None) is not None:
        if rope_scaling_dict is None:
            default_rope_params = {"rope_type": "default", "rope_theta": config.rope_theta}
            rope_scaling_dict = dict.fromkeys(config.layer_types, default_rope_params)
        elif set(config.layer_types) != set(rope_scaling_dict.keys()):
            rope_scaling_dict = dict.fromkeys(config.layer_types, rope_scaling_dict)

    # Case 2, single RoPE per model, just make sure `rope_scaling_dict` has all default attributes defined
    else:
        if rope_scaling_dict is None:
            rope_scaling_dict = {"rope_type": "default", "rope_theta": config.rope_theta}
        else:
            rope_type = rope_scaling_dict.get("rope_type", rope_scaling_dict.get("type", "default"))
            rope_theta = config.rope_theta if hasattr(config, "rope_theta") else rope_scaling_dict["rope_theta"]
            rope_scaling_dict.update({"rope_type": rope_type, "rope_theta": rope_theta})

    return rope_scaling_dict[layer_type] if layer_type is not None else rope_scaling_dict


def dynamic_rope_update(rope_forward):
    """
    Decorator function to update the RoPE parameters in the forward pass, if the model is using a dynamic RoPE
    (i.e. a RoPE implementation that may recompute its frequencies in the forward pass).

    Args:
        rope_forward (Callable):
            The forward pass of the RoPE implementation.

    Returns:
        The decorated forward pass.
    """

    def longrope_frequency_update(self, position_ids, device):
        """Longrope uses long factor if sequence is larger than original pretraining length, short otherwise."""
        seq_len = torch.max(position_ids) + 1
        if hasattr(self.config, "original_max_position_embeddings"):
            original_max_position_embeddings = self.config.original_max_position_embeddings
        else:
            original_max_position_embeddings = self.config.max_position_embeddings
        if seq_len > original_max_position_embeddings:
            if not hasattr(self, "long_inv_freq"):
                self.long_inv_freq, _ = self.rope_init_fn(
                    self.config, device, seq_len=original_max_position_embeddings + 1
                )
            self.register_buffer("inv_freq", self.long_inv_freq, persistent=False)
        else:
            # This .to() is needed if the model has been moved to a device after being initialized (because
            # the buffer is automatically moved, but not the original copy)
            self.original_inv_freq = self.original_inv_freq.to(device)
            self.register_buffer("inv_freq", self.original_inv_freq, persistent=False)

    def dynamic_frequency_update(self, position_ids, device):
        """
        dynamic RoPE layers should recompute `inv_freq` in the following situations:
        1 - growing beyond the cached sequence length (allow scaling)
        2 - the current sequence length is in the original scale (avoid losing precision with small sequences)
        """
        seq_len = torch.max(position_ids) + 1
        if seq_len > self.max_seq_len_cached:  # growth
            inv_freq, self.attention_scaling = self.rope_init_fn(self.config, device, seq_len=seq_len)
            self.register_buffer("inv_freq", inv_freq, persistent=False)  # TODO joao: may break with compilation
            self.max_seq_len_cached = seq_len

        if seq_len < self.original_max_seq_len and self.max_seq_len_cached > self.original_max_seq_len:  # reset
            # This .to() is needed if the model has been moved to a device after being initialized (because
            # the buffer is automatically moved, but not the original copy)
            self.original_inv_freq = self.original_inv_freq.to(device)
            self.register_buffer("inv_freq", self.original_inv_freq, persistent=False)
            self.max_seq_len_cached = self.original_max_seq_len

    @wraps(rope_forward)
    def wrapper(self, x, position_ids):
        if "dynamic" in self.rope_type:
            dynamic_frequency_update(self, position_ids, device=x.device)
        elif self.rope_type == "longrope":
            longrope_frequency_update(self, position_ids, device=x.device)
        return rope_forward(self, x, position_ids)

    return wrapper


def _compute_linear_scaling_rope_parameters(
    config: Optional[PretrainedConfig] = None,
    device: Optional["torch.device"] = None,
    seq_len: Optional[int] = None,
    layer_type: Optional[str] = None,
) -> tuple["torch.Tensor", float]:
    """
    Computes the inverse frequencies with linear scaling. Credits to the Reddit user /u/kaiokendev
    Args:
        config ([`~transformers.PretrainedConfig`]):
            The model configuration.
        device (`torch.device`):
            The device to use for initialization of the inverse frequencies.
        seq_len (`int`, *optional*):
            The current sequence length. Unused for this type of RoPE.
    Returns:
        Tuple of (`torch.Tensor`, `float`), containing the inverse frequencies for the RoPE embeddings and the
        post-processing scaling factor applied to the computed cos/sin (unused in this type of RoPE).
    """
    # For backward compatibility standardize the `rope_scaling_dict` if it uses old format
    if getattr(config, "rope_scaling_dict", None) is None or "rope_theta" not in config.rope_scaling_dict:
        rope_scaling_dict = extract_rope_scaling_dict_from_config(config, layer_type=layer_type)
    else:
        rope_scaling_dict = config.rope_scaling_dict
    factor = rope_scaling_dict["factor"]

    # Gets the default RoPE parameters
    base = rope_scaling_dict["rope_theta"]
    partial_rotary_factor = getattr(config, "partial_rotary_factor", 1.0)
    head_dim = getattr(config, "head_dim", None) or config.hidden_size // config.num_attention_heads
    dim = int(head_dim * partial_rotary_factor)
    attention_factor = 1.0  # Unused in this type of RoPE

    # Compute the inverse frequencies
    inv_freq = 1.0 / (base ** (torch.arange(0, dim, 2, dtype=torch.int64).to(device=device, dtype=torch.float) / dim))

    # Then applies linear scaling to the frequencies.
    # NOTE: originally, scaling was applied to the position_ids. However, we get `embs = inv_freq @ position_ids`, so
    # applying scaling to the inverse frequencies is equivalent.
    inv_freq /= factor
    return inv_freq, attention_factor


def _compute_dynamic_ntk_parameters(
    config: Optional[PretrainedConfig] = None,
    device: Optional["torch.device"] = None,
    seq_len: Optional[int] = None,
    layer_type: Optional[str] = None,
) -> tuple["torch.Tensor", float]:
    """
    Computes the inverse frequencies with NTK scaling. Credits to the Reddit users /u/bloc97 and /u/emozilla
    Args:
        config ([`~transformers.PretrainedConfig`]):
            The model configuration.
        device (`torch.device`):
            The device to use for initialization of the inverse frequencies.
        seq_len (`int`, *optional*):
            The current sequence length, used to update the dynamic RoPE at inference time.
    Returns:
        Tuple of (`torch.Tensor`, `float`), containing the inverse frequencies for the RoPE embeddings and the
        post-processing scaling factor applied to the computed cos/sin (unused in this type of RoPE).
    """
    # TODO (joao): use the new `original_max_position_embeddings` from rope_scaling
    # For backward compatibility standardize the `rope_scaling_dict` if it uses old format
    if getattr(config, "rope_scaling_dict", None) is None or "rope_theta" not in config.rope_scaling_dict:
        rope_scaling_dict = extract_rope_scaling_dict_from_config(config, layer_type=layer_type)
    else:
        rope_scaling_dict = config.rope_scaling_dict

    base = rope_scaling_dict["rope_theta"]
    partial_rotary_factor = config.partial_rotary_factor if hasattr(config, "partial_rotary_factor") else 1.0
    head_dim = getattr(config, "head_dim", config.hidden_size // config.num_attention_heads)
    dim = int(head_dim * partial_rotary_factor)
    max_position_embeddings = config.max_position_embeddings
    factor = rope_scaling_dict["factor"]
    attention_factor = 1.0  # Unused in this type of RoPE

    # seq_len: default to max_position_embeddings, e.g. at init time
    if seq_len is None:
        seq_len = max_position_embeddings
    elif isinstance(seq_len, torch.Tensor):
        seq_len = torch.maximum(
            seq_len,
            torch.tensor(max_position_embeddings, dtype=seq_len.dtype, device=seq_len.device),
        )
    else:
        seq_len = max(seq_len, max_position_embeddings)

    # Compute the inverse frequencies
    base = base * ((factor * seq_len / max_position_embeddings) - (factor - 1)) ** (dim / (dim - 2))
    inv_freq = 1.0 / (base ** (torch.arange(0, dim, 2, dtype=torch.int64).to(device=device, dtype=torch.float) / dim))
    return inv_freq, attention_factor


def _compute_yarn_parameters(
    config: PretrainedConfig,
    device: "torch.device",
    seq_len: Optional[int] = None,
    layer_type: Optional[str] = None,
) -> tuple["torch.Tensor", float]:
    """
    Computes the inverse frequencies with NTK scaling. Please refer to the
    [original paper](https://huggingface.co/papers/2309.00071)
    Args:
        config ([`~transformers.PretrainedConfig`]):
            The model configuration.
        device (`torch.device`):
            The device to use for initialization of the inverse frequencies.
        seq_len (`int`, *optional*):
            The current sequence length. Unused for this type of RoPE.
    Returns:
        Tuple of (`torch.Tensor`, `float`), containing the inverse frequencies for the RoPE embeddings and the
        post-processing scaling factor applied to the computed cos/sin.
    """
    # For backward compatibility standardize the `rope_scaling_dict` if it uses old format
    if getattr(config, "rope_scaling_dict", None) is None or "rope_theta" not in config.rope_scaling_dict:
        rope_scaling_dict = extract_rope_scaling_dict_from_config(config, layer_type=layer_type)
    else:
        rope_scaling_dict = config.rope_scaling_dict

    base = rope_scaling_dict["rope_theta"]
    partial_rotary_factor = config.partial_rotary_factor if hasattr(config, "partial_rotary_factor") else 1.0
    head_dim = getattr(config, "head_dim", config.hidden_size // config.num_attention_heads)
    dim = int(head_dim * partial_rotary_factor)

    factor = rope_scaling_dict["factor"]
    attention_factor = rope_scaling_dict.get("attention_factor")
    mscale = rope_scaling_dict.get("mscale")
    mscale_all_dim = rope_scaling_dict.get("mscale_all_dim")

    # NOTE: DeekSeek-V3 (and potentially other models) modify `max_position_embeddings` and have a
    # `original_max_position_embeddings` field containing the pretrained value. They use the ratio between these two
    # values to compute the default attention scaling factor, instead of using `factor`.
    if "original_max_position_embeddings" in rope_scaling_dict:
        original_max_position_embeddings = rope_scaling_dict["original_max_position_embeddings"]
        factor = config.max_position_embeddings / original_max_position_embeddings
    else:
        original_max_position_embeddings = config.max_position_embeddings

    def get_mscale(scale, mscale=1):
        if scale <= 1:
            return 1.0
        return 0.1 * mscale * math.log(scale) + 1.0

    # Sets the attention factor as suggested in the paper
    if attention_factor is None:
        if mscale and mscale_all_dim:
            attention_factor = float(get_mscale(factor, mscale) / get_mscale(factor, mscale_all_dim))
        else:
            attention_factor = get_mscale(factor)

    # Optional config options
    # beta_fast/beta_slow: as suggested in the paper, default to 32/1 (correspondingly)
    beta_fast = rope_scaling_dict.get("beta_fast") or 32
    beta_slow = rope_scaling_dict.get("beta_slow") or 1

    # Compute the inverse frequencies
    def find_correction_dim(num_rotations, dim, base, max_position_embeddings):
        """Inverse dimension formula to find the dimension based on the number of rotations"""
        return (dim * math.log(max_position_embeddings / (num_rotations * 2 * math.pi))) / (2 * math.log(base))

    def find_correction_range(low_rot, high_rot, dim, base, max_position_embeddings, truncate):
        """Find dimension range bounds based on rotations"""
        low = find_correction_dim(low_rot, dim, base, max_position_embeddings)
        high = find_correction_dim(high_rot, dim, base, max_position_embeddings)
        if truncate:
            low = low = math.floor(low)
            high = math.ceil(high)
        return max(low, 0), min(high, dim - 1)

    def linear_ramp_factor(min, max, dim):
        if min == max:
            max += 0.001  # Prevent singularity

        linear_func = (torch.arange(dim, dtype=torch.float32) - min) / (max - min)
        ramp_func = torch.clamp(linear_func, 0, 1)
        return ramp_func

    # Note on variable naming: "interpolation" comes from the original technique, where we interpolate the position IDs
    # to expand the possible context length. In other words, interpolation = apply scaling factor.
    pos_freqs = base ** (torch.arange(0, dim, 2).to(device=device, dtype=torch.float) / dim)
    inv_freq_extrapolation = 1.0 / pos_freqs
    inv_freq_interpolation = 1.0 / (factor * pos_freqs)

    truncate = config.rope_scaling.get("truncate", True)
    low, high = find_correction_range(beta_fast, beta_slow, dim, base, original_max_position_embeddings, truncate)

    # Get n-dimensional rotational scaling corrected for extrapolation
    inv_freq_extrapolation_factor = 1 - linear_ramp_factor(low, high, dim // 2).to(device=device, dtype=torch.float)
    inv_freq = (
        inv_freq_interpolation * (1 - inv_freq_extrapolation_factor)
        + inv_freq_extrapolation * inv_freq_extrapolation_factor
    )
    return inv_freq, attention_factor


def _compute_longrope_parameters(
    config: PretrainedConfig,
    device: "torch.device",
    seq_len: Optional[int] = None,
    layer_type: Optional[str] = None,
) -> tuple["torch.Tensor", float]:
    """
    Computes the inverse frequencies with LongRoPE scaling. Please refer to the
    [original implementation](https://github.com/microsoft/LongRoPE)
    Args:
        config ([`~transformers.PretrainedConfig`]):
            The model configuration.
        device (`torch.device`):
            The device to use for initialization of the inverse frequencies.
        seq_len (`int`, *optional*):
            The current sequence length.
    Returns:
        Tuple of (`torch.Tensor`, `float`), containing the inverse frequencies for the RoPE embeddings and the
        post-processing scaling factor applied to the computed cos/sin.
    """
    # TODO (joao): use the new `original_max_position_embeddings` from rope_scaling
    # For backward compatibility standardize the `rope_scaling_dict` if it uses old format
    if getattr(config, "rope_scaling_dict", None) is None or "rope_theta" not in config.rope_scaling_dict:
        rope_scaling_dict = extract_rope_scaling_dict_from_config(config, layer_type=layer_type)
    else:
        rope_scaling_dict = config.rope_scaling_dict

    base = rope_scaling_dict["rope_theta"]
    partial_rotary_factor = config.partial_rotary_factor if hasattr(config, "partial_rotary_factor") else 1.0
    head_dim = getattr(config, "head_dim", config.hidden_size // config.num_attention_heads)
    dim = int(head_dim * partial_rotary_factor)

    long_factor = rope_scaling_dict["long_factor"]
    short_factor = rope_scaling_dict["short_factor"]
    factor = rope_scaling_dict.get("factor")
    attention_factor = rope_scaling_dict.get("attention_factor")

    # NOTE: Phi3 (and potentially other models) modify `max_position_embeddings` and have a
    # `original_max_position_embeddings` field containing the pretrained value. They use the ratio between these two
    # values to compute the default attention scaling factor, instead of using `factor`.
    if hasattr(config, "original_max_position_embeddings"):
        original_max_position_embeddings = config.original_max_position_embeddings
        factor = config.max_position_embeddings / config.original_max_position_embeddings
    else:
        original_max_position_embeddings = config.max_position_embeddings

    # Sets the attention factor as suggested in the paper
    if attention_factor is None:
        if factor <= 1.0:
            attention_factor = 1.0
        else:
            attention_factor = math.sqrt(1 + math.log(factor) / math.log(original_max_position_embeddings))

    # Compute the inverse frequencies -- scaled based on the target sequence length
    if seq_len and seq_len > original_max_position_embeddings:
        ext_factors = torch.tensor(long_factor, dtype=torch.float32, device=device)
    else:
        ext_factors = torch.tensor(short_factor, dtype=torch.float32, device=device)
    inv_freq_shape = torch.arange(0, dim, 2, dtype=torch.int64, device=device).float() / dim
    inv_freq = 1.0 / (ext_factors * base**inv_freq_shape)

    return inv_freq, attention_factor


def _compute_llama3_parameters(
    config: PretrainedConfig,
    device: "torch.device",
    seq_len: Optional[int] = None,
    layer_type: Optional[str] = None,
) -> tuple["torch.Tensor", float]:
    """
    Computes the inverse frequencies for llama 3.1.

    Args:
        config ([`~transformers.PretrainedConfig`]):
            The model configuration.
        device (`torch.device`):
            The device to use for initialization of the inverse frequencies.
        seq_len (`int`, *optional*):
            The current sequence length. Unused for this type of RoPE.
    Returns:
        Tuple of (`torch.Tensor`, `float`), containing the inverse frequencies for the RoPE embeddings and the
        post-processing scaling factor applied to the computed cos/sin.
    """
    # For backward compatibility standardize the `rope_scaling_dict` if it uses old format
    if getattr(config, "rope_scaling_dict", None) is None or "rope_theta" not in config.rope_scaling_dict:
        rope_scaling_dict = extract_rope_scaling_dict_from_config(config, layer_type=layer_type)
    else:
        rope_scaling_dict = config.rope_scaling_dict

    # Gets the default RoPE parameters
    base = rope_scaling_dict["rope_theta"]
    partial_rotary_factor = getattr(config, "partial_rotary_factor", 1.0)
    head_dim = getattr(config, "head_dim", None) or config.hidden_size // config.num_attention_heads
    dim = int(head_dim * partial_rotary_factor)
    attention_factor = 1.0  # Unused in this type of RoPE

    # Compute the inverse frequencies
    inv_freq = 1.0 / (base ** (torch.arange(0, dim, 2, dtype=torch.int64).to(device=device, dtype=torch.float) / dim))

    factor = rope_scaling_dict["factor"]  # `8` in the original implementation
    low_freq_factor = rope_scaling_dict["low_freq_factor"]  # `1` in the original implementation
    high_freq_factor = rope_scaling_dict["high_freq_factor"]  # `4` in the original implementation
    old_context_len = rope_scaling_dict["original_max_position_embeddings"]  # `8192` in the original implementation

    low_freq_wavelen = old_context_len / low_freq_factor
    high_freq_wavelen = old_context_len / high_freq_factor

    wavelen = 2 * math.pi / inv_freq
    # wavelen < high_freq_wavelen: do nothing
    # wavelen > low_freq_wavelen: divide by factor
    inv_freq_llama = torch.where(wavelen > low_freq_wavelen, inv_freq / factor, inv_freq)
    # otherwise: interpolate between the two, using a smooth factor
    smooth_factor = (old_context_len / wavelen - low_freq_factor) / (high_freq_factor - low_freq_factor)
    smoothed_inv_freq = (1 - smooth_factor) * inv_freq_llama / factor + smooth_factor * inv_freq_llama
    is_medium_freq = ~(wavelen < high_freq_wavelen) * ~(wavelen > low_freq_wavelen)
    inv_freq_llama = torch.where(is_medium_freq, smoothed_inv_freq, inv_freq_llama)

    return inv_freq_llama, attention_factor


# This maps the "rope_type" string field in rope config to the corresponding function to compute the RoPE parameters
# from the model config. You can append new {'rope_type': callable} pairs to this dictionary to enable custom RoPE
# parameterizations, as long as the callable has the same signature.
ROPE_INIT_FUNCTIONS = {
    "linear": _compute_linear_scaling_rope_parameters,
    "dynamic": _compute_dynamic_ntk_parameters,
    "yarn": _compute_yarn_parameters,
    "longrope": _compute_longrope_parameters,
    "llama3": _compute_llama3_parameters,
}


def _check_received_keys(
    rope_type: str,
    received_keys: set,
    required_keys: set,
    optional_keys: Optional[set] = None,
    ignore_keys: Optional[set] = None,
):
    """Compare the received keys in `config.rope_scaling` against the expected and optional keys"""
    # BC: "rope_type" was originally "type" -- let's check for "rope_type" when "type" is present
    if "type" in received_keys:
        received_keys -= {"type"}
        required_keys.add("rope_type")

    # Some models need to store model-specific keys, and we don't want to throw warning at them
    if ignore_keys is not None:
        received_keys -= ignore_keys

    missing_keys = required_keys - received_keys
    if missing_keys:
        raise KeyError(f"Missing required keys in `rope_scaling` for 'rope_type'='{rope_type}': {missing_keys}")

    if optional_keys is not None:
        unused_keys = received_keys - required_keys - optional_keys
    else:
        unused_keys = received_keys - required_keys
    if unused_keys:
        logger.warning(f"Unrecognized keys in `rope_scaling` for 'rope_type'='{rope_type}': {unused_keys}")


def _validate_default_rope_parameters(config: PretrainedConfig, ignore_keys: Optional[set] = None):
    rope_scaling_dict = config.rope_scaling

    if getattr(config, "layer_types", None) is not None:
        missing_rope_keys = set(config.layer_types) - set(rope_scaling_dict.keys())
        if missing_rope_keys:
            raise KeyError(
                f"Missing required keys in `rope_scaling`: {missing_rope_keys}. The `rope_scaling` dict should "
                "contain keys for all types in `config.layer_types`"
            )
    else:
        rope_scaling_dict = {"full_attention": rope_scaling_dict}

    for dictionary in rope_scaling_dict.values():
        if dictionary is not None:
            # BC: "rope_type" was originally "type"
            rope_type = dictionary.get("rope_type", dictionary.get("type", None))
            # BC: "rope_theta" was originally saved in config
            dictionary["rope_theta"] = dictionary.get("rope_theta", getattr(config, "rope_theta", None))
            required_keys = {"rope_type", "rope_theta"}
            received_keys = set(dictionary.keys())
            _check_received_keys(rope_type, received_keys, required_keys, ignore_keys=ignore_keys)


def _validate_linear_scaling_rope_parameters(config: PretrainedConfig, ignore_keys: Optional[set] = None):
    rope_scaling_dict = config.rope_scaling

    if getattr(config, "layer_types", None) is not None:
        missing_rope_keys = set(config.layer_types) - set(rope_scaling_dict.keys())
        if missing_rope_keys:
            raise KeyError(
                f"Missing required keys in `rope_scaling`: {missing_rope_keys}. The `rope_scaling` dict should "
                "contain keys for all types in `config.layer_types`"
            )
    else:
        rope_scaling_dict = {"full_attention": rope_scaling_dict}

    for dictionary in rope_scaling_dict.values():
        # BC: "rope_type" was originally "type"
        rope_type = dictionary.get("rope_type", dictionary.get("type", None))
        # BC: "rope_theta" was originally saved in config
        dictionary["rope_theta"] = dictionary.get("rope_theta", getattr(config, "rope_theta", None))
        required_keys = {"rope_type", "factor", "rope_theta"}
        received_keys = set(dictionary.keys())
        _check_received_keys(rope_type, received_keys, required_keys, ignore_keys=ignore_keys)

        factor = dictionary["factor"]
        if factor is None or not isinstance(factor, float) or factor < 1.0:
            logger.warning(f"`rope_scaling`'s factor field must be a float >= 1, got {factor}")


def _validate_dynamic_scaling_rope_parameters(config: PretrainedConfig, ignore_keys: Optional[set] = None):
    rope_scaling_dict = config.rope_scaling

    if getattr(config, "layer_types", None) is not None:
        missing_rope_keys = set(config.layer_types) - set(rope_scaling_dict.keys())
        if missing_rope_keys:
            raise KeyError(
                f"Missing required keys in `rope_scaling`: {missing_rope_keys}. The `rope_scaling` dict should "
                "contain keys for all types in `config.layer_types`"
            )
    else:
        rope_scaling_dict = {"full_attention": rope_scaling_dict}

    for dictionary in rope_scaling_dict.values():
        # BC: "rope_type" was originally "type"
        required_keys = {"rope_type", "factor", "rope_theta"}
        # BC: "rope_theta" was originally saved in config
        dictionary["rope_theta"] = dictionary.get("rope_theta", getattr(config, "rope_theta", None))

        # TODO (joao): update logic for the inclusion of `original_max_position_embeddings`
        optional_keys = {"original_max_position_embeddings"}
        received_keys = set(dictionary.keys())
        _check_received_keys(dictionary, received_keys, required_keys, optional_keys, ignore_keys=ignore_keys)

<<<<<<< HEAD
        factor = dictionary["factor"]
        if factor is None or not isinstance(factor, float) or factor < 1.0:
            logger.warning(f"`rope_scaling`'s factor field must be a float >= 1, got {factor}")
=======
def _validate_yarn_parameters(config: PretrainedConfig, ignore_keys: Optional[set] = None):
    rope_scaling = config.rope_scaling
    rope_type = rope_scaling.get("rope_type", rope_scaling.get("type", None))  # BC: "rope_type" was originally "type"
    required_keys = {"rope_type", "factor"}
    optional_keys = {
        "attention_factor",
        "beta_fast",
        "beta_slow",
        "original_max_position_embeddings",
        "mscale",
        "mscale_all_dim",
        "truncate",
    }
    received_keys = set(rope_scaling.keys())
    _check_received_keys(rope_type, received_keys, required_keys, optional_keys, ignore_keys=ignore_keys)

    factor = rope_scaling["factor"]
    if factor is None or not isinstance(factor, float) or factor < 1.0:
        logger.warning(f"`rope_scaling`'s factor field must be a float >= 1, got {factor}")

    attention_factor = rope_scaling.get("attention_factor")
    if attention_factor is not None and (not isinstance(attention_factor, float) or attention_factor < 0):
        logger.warning(
            f"`rope_scaling`'s attention_factor field must be a float greater than 0, got {attention_factor}"
        )
    beta_fast = rope_scaling.get("beta_fast")
    if beta_fast is not None and not isinstance(beta_fast, float):
        logger.warning(f"`rope_scaling`'s beta_fast field must be a float, got {beta_fast}")
    beta_slow = rope_scaling.get("beta_slow")
    if beta_slow is not None and not isinstance(beta_slow, float):
        logger.warning(f"`rope_scaling`'s beta_slow field must be a float, got {beta_slow}")

    if (beta_fast or 32) < (beta_slow or 1):
        logger.warning(
            f"`rope_scaling`'s beta_fast field must be greater than beta_slow, got beta_fast={beta_fast} "
            f"(defaults to 32 if None) and beta_slow={beta_slow} (defaults to 1 if None)"
        )
>>>>>>> 7dd82f30


def _validate_yarn_parameters(config: PretrainedConfig, ignore_keys: Optional[set] = None):
    rope_scaling_dict = config.rope_scaling

    if getattr(config, "layer_types", None) is not None:
        missing_rope_keys = set(config.layer_types) - set(rope_scaling_dict.keys())
        if missing_rope_keys:
            raise KeyError(
                f"Missing required keys in `rope_scaling`: {missing_rope_keys}. The `rope_scaling` dict should "
                "contain keys for all types in `config.layer_types`"
            )
    else:
        rope_scaling_dict = {"full_attention": rope_scaling_dict}

    for dictionary in rope_scaling_dict.values():
        # BC: "rope_type" was originally "type"
        rope_type = dictionary.get("rope_type", dictionary.get("type", None))
        # BC: "rope_theta" was originally saved in config
        dictionary["rope_theta"] = dictionary.get("rope_theta", getattr(config, "rope_theta", None))

        required_keys = {"rope_type", "factor", "rope_theta"}
        optional_keys = {
            "attention_factor",
            "beta_fast",
            "beta_slow",
            "original_max_position_embeddings",
            "mscale",
            "mscale_all_dim",
        }
        received_keys = set(dictionary.keys())
        _check_received_keys(rope_type, received_keys, required_keys, optional_keys, ignore_keys=ignore_keys)

        factor = dictionary["factor"]
        if factor is None or not isinstance(factor, float) or factor < 1.0:
            logger.warning(f"`rope_scaling`'s factor field must be a float >= 1, got {factor}")

        attention_factor = dictionary.get("attention_factor")
        if attention_factor is not None and (not isinstance(attention_factor, float) or attention_factor < 0):
            logger.warning(
                f"`rope_scaling`'s attention_factor field must be a float greater than 0, got {attention_factor}"
            )
        beta_fast = dictionary.get("beta_fast")
        if beta_fast is not None and not isinstance(beta_fast, float):
            logger.warning(f"`rope_scaling`'s beta_fast field must be a float, got {beta_fast}")
        beta_slow = dictionary.get("beta_slow")
        if beta_slow is not None and not isinstance(beta_slow, float):
            logger.warning(f"`rope_scaling`'s beta_slow field must be a float, got {beta_slow}")

        if (beta_fast or 32) < (beta_slow or 1):
            logger.warning(
                f"`rope_scaling`'s beta_fast field must be greater than beta_slow, got beta_fast={beta_fast} "
                f"(defaults to 32 if None) and beta_slow={beta_slow} (defaults to 1 if None)"
            )

<<<<<<< HEAD

def _validate_longrope_parameters(config: PretrainedConfig, ignore_keys: Optional[set] = None):
    rope_scaling_dict = config.rope_scaling

    if getattr(config, "layer_types", None) is not None:
        missing_rope_keys = set(config.layer_types) - set(rope_scaling_dict.keys())
        if missing_rope_keys:
            raise KeyError(
                f"Missing required keys in `rope_scaling`: {missing_rope_keys}. The `rope_scaling` dict should "
                "contain keys for all types in `config.layer_types`"
            )
=======
    short_factor = rope_scaling.get("short_factor")
    if not isinstance(short_factor, list) and all(isinstance(x, (int, float)) for x in short_factor):
        logger.warning(f"`rope_scaling`'s short_factor field must be a list of numbers, got {short_factor}")
    if len(short_factor) != dim // 2:
        logger.warning(f"`rope_scaling`'s short_factor field must have length {dim // 2}, got {len(short_factor)}")

    long_factor = rope_scaling.get("long_factor")
    if not isinstance(long_factor, list) and all(isinstance(x, (int, float)) for x in long_factor):
        logger.warning(f"`rope_scaling`'s long_factor field must be a list of numbers, got {long_factor}")
    if len(long_factor) != dim // 2:
        logger.warning(f"`rope_scaling`'s long_factor field must have length {dim // 2}, got {len(long_factor)}")

    # Handle Phi3 divergence: prefer the use of `attention_factor` and/or `factor` over
    # `original_max_position_embeddings` to compute internal variables. The latter lives outside `rope_scaling` and is
    # unique to longrope (= undesirable)
    if hasattr(config, "original_max_position_embeddings"):
        logger.warning_once(
            "This model has set a `original_max_position_embeddings` field, to be used together with "
            "`max_position_embeddings` to determine a scaling factor. Please set the `factor` field of `rope_scaling`"
            "with this ratio instead -- we recommend the use of this field over `original_max_position_embeddings`, "
            "as it is compatible with most model architectures."
        )
>>>>>>> 7dd82f30
    else:
        rope_scaling_dict = {"full_attention": rope_scaling_dict}

    for dictionary in rope_scaling_dict.values():
        # BC: "rope_type" was originally "type"
        rope_type = dictionary.get("rope_type", dictionary.get("type", None))
        # BC: "rope_theta" was originally saved in config
        dictionary["rope_theta"] = dictionary.get("rope_theta", getattr(config, "rope_theta", None))

        required_keys = {"rope_type", "short_factor", "long_factor", "rope_theta"}
        # TODO (joao): update logic for the inclusion of `original_max_position_embeddings`
        optional_keys = {"attention_factor", "factor", "original_max_position_embeddings"}
        received_keys = set(dictionary.keys())
        _check_received_keys(rope_type, received_keys, required_keys, optional_keys, ignore_keys=ignore_keys)

        partial_rotary_factor = config.partial_rotary_factor if hasattr(config, "partial_rotary_factor") else 1.0
        head_dim = getattr(config, "head_dim", config.hidden_size // config.num_attention_heads)
        dim = int(head_dim * partial_rotary_factor)

        short_factor = dictionary.get("short_factor")
        if not isinstance(short_factor, list) and all(isinstance(x, (int, float)) for x in short_factor):
            logger.warning(f"`rope_scaling`'s short_factor field must be a list of numbers, got {short_factor}")
        if not len(short_factor) == dim // 2:
            logger.warning(f"`rope_scaling`'s short_factor field must have length {dim // 2}, got {len(short_factor)}")

        long_factor = dictionary.get("long_factor")
        if not isinstance(long_factor, list) and all(isinstance(x, (int, float)) for x in long_factor):
            logger.warning(f"`rope_scaling`'s long_factor field must be a list of numbers, got {long_factor}")
        if not len(long_factor) == dim // 2:
            logger.warning(f"`rope_scaling`'s long_factor field must have length {dim // 2}, got {len(long_factor)}")

        # Handle Phi3 divergence: prefer the use of `attention_factor` and/or `factor` over
        # `original_max_position_embeddings` to compute internal variables. The latter lives outside `rope_scaling` and is
        # unique to longrope (= undesirable)
        if hasattr(config, "original_max_position_embeddings"):
            logger.warning_once(
                "This model has set a `original_max_position_embeddings` field, to be used together with "
                "`max_position_embeddings` to determine a scaling factor. Please set the `factor` field of `rope_scaling`"
                "with this ratio instead -- we recommend the use of this field over `original_max_position_embeddings`, "
                "as it is compatible with most model architectures."
            )
        else:
            factor = dictionary.get("factor")
            if factor is None:
                logger.warning("Missing required keys in `rope_scaling`: 'factor'")
            elif not isinstance(factor, float) or factor < 1.0:
                logger.warning(f"`rope_scaling`'s factor field must be a float >= 1, got {factor}")

            attention_factor = dictionary.get("attention_factor")
            if attention_factor is not None:
                if not isinstance(attention_factor, float) or attention_factor < 0.0:
                    logger.warning(
                        f"`rope_scaling`'s attention_factor field must be a float greater than 0, got {attention_factor}"
                    )


def _validate_llama3_parameters(config: PretrainedConfig, ignore_keys: Optional[set] = None):
    rope_scaling_dict = config.rope_scaling

    if getattr(config, "layer_types", None) is not None:
        missing_rope_keys = set(config.layer_types) - set(rope_scaling_dict.keys())
        if missing_rope_keys:
            raise KeyError(
                f"Missing required keys in `rope_scaling`: {missing_rope_keys}. The `rope_scaling` dict should "
                "contain keys for all types in `config.layer_types`"
            )
    else:
        rope_scaling_dict = {"full_attention": rope_scaling_dict}

    for dictionary in rope_scaling_dict.values():
        # BC: "rope_type" was originally "type"
        rope_type = dictionary.get("rope_type", dictionary.get("type", None))
        # BC: "rope_theta" was originally saved in config
        dictionary["rope_theta"] = dictionary.get("rope_theta", getattr(config, "rope_theta", None))

        required_keys = {
            "rope_type",
            "factor",
            "original_max_position_embeddings",
            "low_freq_factor",
            "high_freq_factor",
            "rope_theta",
        }
        received_keys = set(dictionary.keys())
        _check_received_keys(rope_type, received_keys, required_keys, ignore_keys=ignore_keys)

        factor = dictionary["factor"]
        if factor is None or not isinstance(factor, float) or factor < 1.0:
            logger.warning(f"`rope_scaling`'s factor field must be a float >= 1, got {factor}")

        low_freq_factor = dictionary["low_freq_factor"]
        high_freq_factor = dictionary["high_freq_factor"]
        if low_freq_factor is None or not isinstance(low_freq_factor, float):
            logger.warning(f"`rope_scaling`'s low_freq_factor field must be a float, got {low_freq_factor}")
        if high_freq_factor is None or not isinstance(high_freq_factor, float):
            logger.warning(f"`rope_scaling`'s high_freq_factor field must be a float, got {high_freq_factor}")
        if high_freq_factor <= low_freq_factor:
            logger.warning(
                "`rope_scaling`'s high_freq_factor field must be greater than low_freq_factor, got high_freq_factor="
                f"{high_freq_factor} and low_freq_factor={low_freq_factor}"
            )

        original_max_position_embeddings = dictionary["original_max_position_embeddings"]
        if original_max_position_embeddings is None or not isinstance(original_max_position_embeddings, int):
            logger.warning(
                "`rope_scaling`'s original_max_position_embeddings field must be an integer, got "
                f"{original_max_position_embeddings}"
            )
        if original_max_position_embeddings >= config.max_position_embeddings:
            logger.warning(
                "`rope_scaling`'s original_max_position_embeddings field must be less than max_position_embeddings, got "
                f"{original_max_position_embeddings} and max_position_embeddings={config.max_position_embeddings}"
            )


# Like `ROPE_INIT_FUNCTIONS`, this validation function mapping can be dynamically updated for custom RoPE types.
ROPE_VALIDATION_FUNCTIONS = {
    "default": _validate_default_rope_parameters,
    "linear": _validate_linear_scaling_rope_parameters,
    "dynamic": _validate_dynamic_scaling_rope_parameters,
    "yarn": _validate_yarn_parameters,
    "longrope": _validate_longrope_parameters,
    "llama3": _validate_llama3_parameters,
}


def rope_config_validation(config: PretrainedConfig, ignore_keys: Optional[set] = None):
    """
    Validate the RoPE config arguments, given a `PretrainedConfig` object
    """
    rope_scaling = getattr(config, "rope_scaling", None)  # not a default parameter in `PretrainedConfig`
    if rope_scaling is None:
        return

    # BC: "rope_type" was originally "type"
    rope_type = rope_scaling.get("rope_type", rope_scaling.get("type", "default"))
    validation_fn = ROPE_VALIDATION_FUNCTIONS.get(rope_type)
    if validation_fn is not None:
        validation_fn(config, ignore_keys=ignore_keys)
    else:
        logger.warning(
            f"Missing validation function mapping in `ROPE_VALIDATION_FUNCTIONS` for 'rope_type'='{rope_type}'"
        )<|MERGE_RESOLUTION|>--- conflicted
+++ resolved
@@ -553,49 +553,9 @@
         received_keys = set(dictionary.keys())
         _check_received_keys(dictionary, received_keys, required_keys, optional_keys, ignore_keys=ignore_keys)
 
-<<<<<<< HEAD
         factor = dictionary["factor"]
         if factor is None or not isinstance(factor, float) or factor < 1.0:
             logger.warning(f"`rope_scaling`'s factor field must be a float >= 1, got {factor}")
-=======
-def _validate_yarn_parameters(config: PretrainedConfig, ignore_keys: Optional[set] = None):
-    rope_scaling = config.rope_scaling
-    rope_type = rope_scaling.get("rope_type", rope_scaling.get("type", None))  # BC: "rope_type" was originally "type"
-    required_keys = {"rope_type", "factor"}
-    optional_keys = {
-        "attention_factor",
-        "beta_fast",
-        "beta_slow",
-        "original_max_position_embeddings",
-        "mscale",
-        "mscale_all_dim",
-        "truncate",
-    }
-    received_keys = set(rope_scaling.keys())
-    _check_received_keys(rope_type, received_keys, required_keys, optional_keys, ignore_keys=ignore_keys)
-
-    factor = rope_scaling["factor"]
-    if factor is None or not isinstance(factor, float) or factor < 1.0:
-        logger.warning(f"`rope_scaling`'s factor field must be a float >= 1, got {factor}")
-
-    attention_factor = rope_scaling.get("attention_factor")
-    if attention_factor is not None and (not isinstance(attention_factor, float) or attention_factor < 0):
-        logger.warning(
-            f"`rope_scaling`'s attention_factor field must be a float greater than 0, got {attention_factor}"
-        )
-    beta_fast = rope_scaling.get("beta_fast")
-    if beta_fast is not None and not isinstance(beta_fast, float):
-        logger.warning(f"`rope_scaling`'s beta_fast field must be a float, got {beta_fast}")
-    beta_slow = rope_scaling.get("beta_slow")
-    if beta_slow is not None and not isinstance(beta_slow, float):
-        logger.warning(f"`rope_scaling`'s beta_slow field must be a float, got {beta_slow}")
-
-    if (beta_fast or 32) < (beta_slow or 1):
-        logger.warning(
-            f"`rope_scaling`'s beta_fast field must be greater than beta_slow, got beta_fast={beta_fast} "
-            f"(defaults to 32 if None) and beta_slow={beta_slow} (defaults to 1 if None)"
-        )
->>>>>>> 7dd82f30
 
 
 def _validate_yarn_parameters(config: PretrainedConfig, ignore_keys: Optional[set] = None):
@@ -651,7 +611,6 @@
                 f"(defaults to 32 if None) and beta_slow={beta_slow} (defaults to 1 if None)"
             )
 
-<<<<<<< HEAD
 
 def _validate_longrope_parameters(config: PretrainedConfig, ignore_keys: Optional[set] = None):
     rope_scaling_dict = config.rope_scaling
@@ -663,30 +622,6 @@
                 f"Missing required keys in `rope_scaling`: {missing_rope_keys}. The `rope_scaling` dict should "
                 "contain keys for all types in `config.layer_types`"
             )
-=======
-    short_factor = rope_scaling.get("short_factor")
-    if not isinstance(short_factor, list) and all(isinstance(x, (int, float)) for x in short_factor):
-        logger.warning(f"`rope_scaling`'s short_factor field must be a list of numbers, got {short_factor}")
-    if len(short_factor) != dim // 2:
-        logger.warning(f"`rope_scaling`'s short_factor field must have length {dim // 2}, got {len(short_factor)}")
-
-    long_factor = rope_scaling.get("long_factor")
-    if not isinstance(long_factor, list) and all(isinstance(x, (int, float)) for x in long_factor):
-        logger.warning(f"`rope_scaling`'s long_factor field must be a list of numbers, got {long_factor}")
-    if len(long_factor) != dim // 2:
-        logger.warning(f"`rope_scaling`'s long_factor field must have length {dim // 2}, got {len(long_factor)}")
-
-    # Handle Phi3 divergence: prefer the use of `attention_factor` and/or `factor` over
-    # `original_max_position_embeddings` to compute internal variables. The latter lives outside `rope_scaling` and is
-    # unique to longrope (= undesirable)
-    if hasattr(config, "original_max_position_embeddings"):
-        logger.warning_once(
-            "This model has set a `original_max_position_embeddings` field, to be used together with "
-            "`max_position_embeddings` to determine a scaling factor. Please set the `factor` field of `rope_scaling`"
-            "with this ratio instead -- we recommend the use of this field over `original_max_position_embeddings`, "
-            "as it is compatible with most model architectures."
-        )
->>>>>>> 7dd82f30
     else:
         rope_scaling_dict = {"full_attention": rope_scaling_dict}
 
