--- conflicted
+++ resolved
@@ -34,12 +34,13 @@
     TokenClassifierOutput,
 )
 from ...modeling_utils import ALL_ATTENTION_FUNCTIONS, PreTrainedModel
+from ...processing_utils import Unpack
 from ...pytorch_utils import (
     apply_chunking_to_forward,
     find_pruneable_heads_and_indices,
     prune_linear_layer,
 )
-from ...utils import ModelOutput, auto_docstring, is_torch_flex_attn_available, logging
+from ...utils import ModelOutput, TransformersKwargs, auto_docstring, is_torch_flex_attn_available, logging
 from .configuration_albert import AlbertConfig
 
 
@@ -213,7 +214,7 @@
         else:
             input_shape = inputs_embeds.size()[:-1]
 
-        seq_length = input_shape[1]
+        batch_size, seq_length = input_shape
 
         if position_ids is None:
             position_ids = self.position_ids[:, :seq_length]
@@ -223,9 +224,10 @@
         # issue #5664
         if token_type_ids is None:
             if hasattr(self, "token_type_ids"):
-                buffered_token_type_ids = self.token_type_ids[:, :seq_length]
-                buffered_token_type_ids_expanded = buffered_token_type_ids.expand(input_shape[0], seq_length)
-                token_type_ids = buffered_token_type_ids_expanded
+                # NOTE: We assume either pos ids to have bsz == 1 (broadcastable) or bsz == effective bsz (input_shape[0])
+                buffered_token_type_ids = self.token_type_ids.expand(position_ids.shape[0], -1)
+                buffered_token_type_ids = torch.gather(buffered_token_type_ids, dim=1, index=position_ids)
+                token_type_ids = buffered_token_type_ids.expand(batch_size, seq_length)
             else:
                 token_type_ids = torch.zeros(input_shape, dtype=torch.long, device=self.position_ids.device)
 
@@ -253,7 +255,7 @@
     dropout: float = 0.0,
     head_mask: Optional[torch.Tensor] = None,
     use_cache: Optional[bool] = None,
-    **kwargs,
+    **kwargs: Unpack[TransformersKwargs],
 ):
     if scaling is None:
         scaling = query.size(-1) ** -0.5
@@ -333,11 +335,8 @@
             self.max_position_embeddings = config.max_position_embeddings
             self.distance_embedding = nn.Embedding(2 * config.max_position_embeddings - 1, self.attention_head_size)
 
-<<<<<<< HEAD
         self.is_causal = False
 
-=======
->>>>>>> e674e9da
     def prune_heads(self, heads: list[int]) -> None:
         if len(heads) == 0:
             return
@@ -361,8 +360,7 @@
         hidden_states: torch.Tensor,
         attention_mask: Optional[torch.FloatTensor] = None,
         head_mask: Optional[torch.FloatTensor] = None,
-<<<<<<< HEAD
-        **kwargs,
+        **kwargs: Unpack[TransformersKwargs],
     ) -> tuple[torch.Tensor, torch.Tensor]:
         # determine input shapes
         bsz, tgt_len = hidden_states.shape[:-1]
@@ -397,112 +395,6 @@
             # only for relevant for non-absolute positional embeddings
             use_cache=False,
             **kwargs,
-=======
-        output_attentions: bool = False,
-    ) -> Union[tuple[torch.Tensor], tuple[torch.Tensor, torch.Tensor]]:
-        batch_size, seq_length, _ = hidden_states.shape
-        query_layer = self.query(hidden_states)
-        key_layer = self.key(hidden_states)
-        value_layer = self.value(hidden_states)
-        query_layer = query_layer.view(batch_size, -1, self.num_attention_heads, self.attention_head_size).transpose(
-            1, 2
-        )
-        key_layer = key_layer.view(batch_size, -1, self.num_attention_heads, self.attention_head_size).transpose(1, 2)
-        value_layer = value_layer.view(batch_size, -1, self.num_attention_heads, self.attention_head_size).transpose(
-            1, 2
-        )
-
-        # Take the dot product between "query" and "key" to get the raw attention scores.
-        attention_scores = torch.matmul(query_layer, key_layer.transpose(-1, -2))
-        attention_scores = attention_scores / math.sqrt(self.attention_head_size)
-
-        if attention_mask is not None:
-            # Apply the attention mask is (precomputed for all layers in BertModel forward() function)
-            attention_scores = attention_scores + attention_mask
-
-        if self.position_embedding_type == "relative_key" or self.position_embedding_type == "relative_key_query":
-            seq_length = hidden_states.size()[1]
-            position_ids_l = torch.arange(seq_length, dtype=torch.long, device=hidden_states.device).view(-1, 1)
-            position_ids_r = torch.arange(seq_length, dtype=torch.long, device=hidden_states.device).view(1, -1)
-            distance = position_ids_l - position_ids_r
-            positional_embedding = self.distance_embedding(distance + self.max_position_embeddings - 1)
-            positional_embedding = positional_embedding.to(dtype=query_layer.dtype)  # fp16 compatibility
-
-            if self.position_embedding_type == "relative_key":
-                relative_position_scores = torch.einsum("bhld,lrd->bhlr", query_layer, positional_embedding)
-                attention_scores = attention_scores + relative_position_scores
-            elif self.position_embedding_type == "relative_key_query":
-                relative_position_scores_query = torch.einsum("bhld,lrd->bhlr", query_layer, positional_embedding)
-                relative_position_scores_key = torch.einsum("bhrd,lrd->bhlr", key_layer, positional_embedding)
-                attention_scores = attention_scores + relative_position_scores_query + relative_position_scores_key
-
-        # Normalize the attention scores to probabilities.
-        attention_probs = nn.functional.softmax(attention_scores, dim=-1)
-
-        # This is actually dropping out entire tokens to attend to, which might
-        # seem a bit unusual, but is taken from the original Transformer paper.
-        attention_probs = self.attention_dropout(attention_probs)
-
-        # Mask heads if we want to
-        if head_mask is not None:
-            attention_probs = attention_probs * head_mask
-
-        context_layer = torch.matmul(attention_probs, value_layer)
-        context_layer = context_layer.transpose(2, 1).flatten(2)
-
-        projected_context_layer = self.dense(context_layer)
-        projected_context_layer_dropout = self.output_dropout(projected_context_layer)
-        layernormed_context_layer = self.LayerNorm(hidden_states + projected_context_layer_dropout)
-        return (layernormed_context_layer, attention_probs) if output_attentions else (layernormed_context_layer,)
-
-
-class AlbertSdpaAttention(AlbertAttention):
-    def __init__(self, config):
-        super().__init__(config)
-        self.dropout_prob = config.attention_probs_dropout_prob
-
-    def forward(
-        self,
-        hidden_states: torch.Tensor,
-        attention_mask: Optional[torch.FloatTensor] = None,
-        head_mask: Optional[torch.FloatTensor] = None,
-        output_attentions: bool = False,
-    ) -> Union[tuple[torch.Tensor], tuple[torch.Tensor, torch.Tensor]]:
-        if self.position_embedding_type != "absolute" or output_attentions:
-            logger.warning(
-                "AlbertSdpaAttention is used but `torch.nn.functional.scaled_dot_product_attention` does not support "
-                "non-absolute `position_embedding_type` or `output_attentions=True` . Falling back to "
-                "the eager attention implementation, but specifying the eager implementation will be required from "
-                "Transformers version v5.0.0 onwards. This warning can be removed using the argument "
-                '`attn_implementation="eager"` when loading the model.'
-            )
-            return super().forward(hidden_states, attention_mask, output_attentions=output_attentions)
-
-        batch_size, seq_len, _ = hidden_states.size()
-        query_layer = (
-            self.query(hidden_states)
-            .view(batch_size, -1, self.num_attention_heads, self.attention_head_size)
-            .transpose(1, 2)
-        )
-        key_layer = (
-            self.key(hidden_states)
-            .view(batch_size, -1, self.num_attention_heads, self.attention_head_size)
-            .transpose(1, 2)
-        )
-        value_layer = (
-            self.value(hidden_states)
-            .view(batch_size, -1, self.num_attention_heads, self.attention_head_size)
-            .transpose(1, 2)
-        )
-
-        attention_output = torch.nn.functional.scaled_dot_product_attention(
-            query=query_layer,
-            key=key_layer,
-            value=value_layer,
-            attn_mask=attention_mask,
-            dropout_p=self.dropout_prob if self.training else 0.0,
-            is_causal=False,
->>>>>>> e674e9da
         )
         attn_output = attn_output.reshape(bsz, tgt_len, -1).contiguous()
 
@@ -532,8 +424,9 @@
         hidden_states: torch.Tensor,
         attention_mask: Optional[torch.FloatTensor] = None,
         head_mask: Optional[torch.FloatTensor] = None,
+        **kwargs: Unpack[TransformersKwargs],
     ) -> tuple[torch.Tensor, torch.Tensor]:
-        attention_output = self.attention(hidden_states, attention_mask, head_mask)
+        attention_output = self.attention(hidden_states, attention_mask, head_mask, **kwargs)
 
         ffn_output = apply_chunking_to_forward(
             self.ff_chunk,
@@ -565,12 +458,13 @@
         head_mask: Optional[torch.FloatTensor] = None,
         output_attentions: bool = False,
         output_hidden_states: bool = False,
+        **kwargs: Unpack[TransformersKwargs],
     ) -> tuple[Union[torch.Tensor, tuple[torch.Tensor]], ...]:
         layer_hidden_states = ()
         layer_attentions = ()
 
         for layer_index, albert_layer in enumerate(self.albert_layers):
-            layer_output = albert_layer(hidden_states, attention_mask, head_mask[layer_index])
+            layer_output = albert_layer(hidden_states, attention_mask, head_mask[layer_index], **kwargs)
             hidden_states = layer_output[0]
 
             if output_attentions:
@@ -603,6 +497,7 @@
         output_attentions: bool = False,
         output_hidden_states: bool = False,
         return_dict: bool = True,
+        **kwargs: Unpack[TransformersKwargs],
     ) -> Union[BaseModelOutput, tuple]:
         hidden_states = self.embedding_hidden_mapping_in(hidden_states)
 
@@ -624,6 +519,7 @@
                 head_mask[group_idx * layers_per_group : (group_idx + 1) * layers_per_group],
                 output_attentions,
                 output_hidden_states,
+                **kwargs,
             )
             hidden_states = layer_group_output[0]
 
@@ -642,12 +538,13 @@
 
 @auto_docstring
 class AlbertPreTrainedModel(PreTrainedModel):
-    config: AlbertConfig
+    config_class = AlbertConfig
     load_tf_weights = load_tf_weights_in_albert
     base_model_prefix = "albert"
-    _supports_flash_attn_2 = True
+    _supports_flash_attn = True
     _supports_sdpa = True
     _supports_flex_attn = True
+    _supports_attention_backend = True
 
     def _init_weights(self, module):
         """Initialize the weights."""
@@ -695,7 +592,7 @@
 
 @auto_docstring
 class AlbertModel(AlbertPreTrainedModel):
-    config: AlbertConfig
+    config_class = AlbertConfig
     base_model_prefix = "albert"
 
     def __init__(self, config: AlbertConfig, add_pooling_layer: bool = True):
@@ -756,6 +653,7 @@
         output_attentions: Optional[bool] = None,
         output_hidden_states: Optional[bool] = None,
         return_dict: Optional[bool] = None,
+        **kwargs: Unpack[TransformersKwargs],
     ) -> Union[BaseModelOutputWithPooling, tuple]:
         output_attentions = output_attentions if output_attentions is not None else self.config.output_attentions
         output_hidden_states = (
@@ -767,24 +665,8 @@
             raise ValueError("You cannot specify both input_ids and inputs_embeds at the same time")
         elif input_ids is not None:
             self.warn_if_padding_and_no_attention_mask(input_ids, attention_mask)
-            input_shape = input_ids.size()
-        elif inputs_embeds is not None:
-            input_shape = inputs_embeds.size()[:-1]
-        else:
+        elif inputs_embeds is None:
             raise ValueError("You have to specify either input_ids or inputs_embeds")
-
-        batch_size, seq_length = input_shape
-        device = input_ids.device if input_ids is not None else inputs_embeds.device
-
-        if attention_mask is None:
-            attention_mask = torch.ones(input_shape, device=device)
-        if token_type_ids is None:
-            if hasattr(self.embeddings, "token_type_ids"):
-                buffered_token_type_ids = self.embeddings.token_type_ids[:, :seq_length]
-                buffered_token_type_ids_expanded = buffered_token_type_ids.expand(batch_size, seq_length)
-                token_type_ids = buffered_token_type_ids_expanded
-            else:
-                token_type_ids = torch.zeros(input_shape, dtype=torch.long, device=device)
 
         embedding_output = self.embeddings(
             input_ids, position_ids=position_ids, token_type_ids=token_type_ids, inputs_embeds=inputs_embeds
@@ -801,6 +683,8 @@
             output_attentions=output_attentions,
             output_hidden_states=output_hidden_states,
             return_dict=return_dict,
+            position_ids=position_ids,
+            **kwargs,
         )
 
         sequence_output = encoder_outputs[0]
@@ -883,6 +767,7 @@
         output_attentions: Optional[bool] = None,
         output_hidden_states: Optional[bool] = None,
         return_dict: Optional[bool] = None,
+        **kwargs: Unpack[TransformersKwargs],
     ) -> Union[AlbertForPreTrainingOutput, tuple]:
         r"""
         labels (`torch.LongTensor` of shape `(batch_size, sequence_length)`, *optional*):
@@ -922,6 +807,7 @@
             output_attentions=output_attentions,
             output_hidden_states=output_hidden_states,
             return_dict=return_dict,
+            **kwargs,
         )
 
         sequence_output, pooled_output = outputs[:2]
@@ -1028,6 +914,7 @@
         output_attentions: Optional[bool] = None,
         output_hidden_states: Optional[bool] = None,
         return_dict: Optional[bool] = None,
+        **kwargs: Unpack[TransformersKwargs],
     ) -> Union[MaskedLMOutput, tuple]:
         r"""
         labels (`torch.LongTensor` of shape `(batch_size, sequence_length)`, *optional*):
@@ -1076,6 +963,7 @@
             output_attentions=output_attentions,
             output_hidden_states=output_hidden_states,
             return_dict=return_dict,
+            **kwargs,
         )
         sequence_outputs = outputs[0]
 
@@ -1130,6 +1018,7 @@
         output_attentions: Optional[bool] = None,
         output_hidden_states: Optional[bool] = None,
         return_dict: Optional[bool] = None,
+        **kwargs: Unpack[TransformersKwargs],
     ) -> Union[SequenceClassifierOutput, tuple]:
         r"""
         labels (`torch.LongTensor` of shape `(batch_size,)`, *optional*):
@@ -1149,6 +1038,7 @@
             output_attentions=output_attentions,
             output_hidden_states=output_hidden_states,
             return_dict=return_dict,
+            **kwargs,
         )
 
         pooled_output = outputs[1]
@@ -1222,6 +1112,7 @@
         output_attentions: Optional[bool] = None,
         output_hidden_states: Optional[bool] = None,
         return_dict: Optional[bool] = None,
+        **kwargs: Unpack[TransformersKwargs],
     ) -> Union[TokenClassifierOutput, tuple]:
         r"""
         labels (`torch.LongTensor` of shape `(batch_size, sequence_length)`, *optional*):
@@ -1239,6 +1130,7 @@
             output_attentions=output_attentions,
             output_hidden_states=output_hidden_states,
             return_dict=return_dict,
+            **kwargs,
         )
 
         sequence_output = outputs[0]
@@ -1289,6 +1181,7 @@
         output_attentions: Optional[bool] = None,
         output_hidden_states: Optional[bool] = None,
         return_dict: Optional[bool] = None,
+        **kwargs: Unpack[TransformersKwargs],
     ) -> Union[AlbertForPreTrainingOutput, tuple]:
         return_dict = return_dict if return_dict is not None else self.config.use_return_dict
 
@@ -1302,6 +1195,7 @@
             output_attentions=output_attentions,
             output_hidden_states=output_hidden_states,
             return_dict=return_dict,
+            **kwargs,
         )
 
         sequence_output = outputs[0]
@@ -1366,6 +1260,7 @@
         output_attentions: Optional[bool] = None,
         output_hidden_states: Optional[bool] = None,
         return_dict: Optional[bool] = None,
+        **kwargs: Unpack[TransformersKwargs],
     ) -> Union[AlbertForPreTrainingOutput, tuple]:
         r"""
         input_ids (`torch.LongTensor` of shape `(batch_size, num_choices, sequence_length)`):
@@ -1419,6 +1314,7 @@
             output_attentions=output_attentions,
             output_hidden_states=output_hidden_states,
             return_dict=return_dict,
+            **kwargs,
         )
 
         pooled_output = outputs[1]
