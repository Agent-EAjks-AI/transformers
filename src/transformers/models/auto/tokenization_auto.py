# coding=utf-8
# Copyright 2018 The HuggingFace Inc. team.
#
# Licensed under the Apache License, Version 2.0 (the "License");
# you may not use this file except in compliance with the License.
# You may obtain a copy of the License at
#
#     http://www.apache.org/licenses/LICENSE-2.0
#
# Unless required by applicable law or agreed to in writing, software
# distributed under the License is distributed on an "AS IS" BASIS,
# WITHOUT WARRANTIES OR CONDITIONS OF ANY KIND, either express or implied.
# See the License for the specific language governing permissions and
# limitations under the License.
""" Auto Tokenizer class."""

import importlib
import json
import os
import warnings
from collections import OrderedDict
from typing import TYPE_CHECKING, Dict, Optional, Tuple, Union

from ...configuration_utils import PretrainedConfig
from ...dynamic_module_utils import get_class_from_dynamic_module, resolve_trust_remote_code
from ...tokenization_utils import PreTrainedTokenizer
from ...tokenization_utils_base import TOKENIZER_CONFIG_FILE
from ...utils import cached_file, extract_commit_hash, is_sentencepiece_available, is_tokenizers_available, logging
from ..encoder_decoder import EncoderDecoderConfig
from .auto_factory import _LazyAutoMapping
from .configuration_auto import (
    CONFIG_MAPPING_NAMES,
    AutoConfig,
    config_class_to_model_type,
    model_type_to_module_name,
    replace_list_option_in_docstrings,
)


if is_tokenizers_available():
    from ...tokenization_utils_fast import PreTrainedTokenizerFast
else:
    PreTrainedTokenizerFast = None


logger = logging.get_logger(__name__)

if TYPE_CHECKING:
    # This significantly improves completion suggestion performance when
    # the transformers package is used with Microsoft's Pylance language server.
    TOKENIZER_MAPPING_NAMES: OrderedDict[str, Tuple[Optional[str], Optional[str]]] = OrderedDict()
else:
    TOKENIZER_MAPPING_NAMES = OrderedDict(
        [
            (
                "albert",
                (
                    "AlbertTokenizer" if is_sentencepiece_available() else None,
                    "AlbertTokenizerFast" if is_tokenizers_available() else None,
                ),
            ),
            ("align", ("BertTokenizer", "BertTokenizerFast" if is_tokenizers_available() else None)),
            ("bark", ("BertTokenizer", "BertTokenizerFast" if is_tokenizers_available() else None)),
            ("bart", ("BartTokenizer", "BartTokenizerFast")),
            (
                "barthez",
                (
                    "BarthezTokenizer" if is_sentencepiece_available() else None,
                    "BarthezTokenizerFast" if is_tokenizers_available() else None,
                ),
            ),
            ("bartpho", ("BartphoTokenizer", None)),
            ("bert", ("BertTokenizer", "BertTokenizerFast" if is_tokenizers_available() else None)),
            ("bert-generation", ("BertGenerationTokenizer" if is_sentencepiece_available() else None, None)),
            ("bert-japanese", ("BertJapaneseTokenizer", None)),
            ("bertweet", ("BertweetTokenizer", None)),
            (
                "big_bird",
                (
                    "BigBirdTokenizer" if is_sentencepiece_available() else None,
                    "BigBirdTokenizerFast" if is_tokenizers_available() else None,
                ),
            ),
            ("bigbird_pegasus", ("PegasusTokenizer", "PegasusTokenizerFast" if is_tokenizers_available() else None)),
            ("biogpt", ("BioGptTokenizer", None)),
            ("blenderbot", ("BlenderbotTokenizer", "BlenderbotTokenizerFast")),
            ("blenderbot-small", ("BlenderbotSmallTokenizer", None)),
            ("blip", ("BertTokenizer", "BertTokenizerFast" if is_tokenizers_available() else None)),
            ("blip-2", ("GPT2Tokenizer", "GPT2TokenizerFast" if is_tokenizers_available() else None)),
            ("bloom", (None, "BloomTokenizerFast" if is_tokenizers_available() else None)),
            ("bridgetower", ("RobertaTokenizer", "RobertaTokenizerFast" if is_tokenizers_available() else None)),
            ("bros", ("BertTokenizer", "BertTokenizerFast" if is_tokenizers_available() else None)),
            ("byt5", ("ByT5Tokenizer", None)),
            (
                "camembert",
                (
                    "CamembertTokenizer" if is_sentencepiece_available() else None,
                    "CamembertTokenizerFast" if is_tokenizers_available() else None,
                ),
            ),
            ("canine", ("CanineTokenizer", None)),
            ("chinese_clip", ("BertTokenizer", "BertTokenizerFast" if is_tokenizers_available() else None)),
            (
                "clap",
                (
                    "RobertaTokenizer",
                    "RobertaTokenizerFast" if is_tokenizers_available() else None,
                ),
            ),
            (
                "clip",
                (
                    "CLIPTokenizer",
                    "CLIPTokenizerFast" if is_tokenizers_available() else None,
                ),
            ),
            (
                "clipseg",
                (
                    "CLIPTokenizer",
                    "CLIPTokenizerFast" if is_tokenizers_available() else None,
                ),
            ),
            (
                "code_llama",
                (
                    "CodeLlamaTokenizer" if is_sentencepiece_available() else None,
                    "CodeLlamaTokenizerFast" if is_tokenizers_available() else None,
                ),
            ),
            ("codegen", ("CodeGenTokenizer", "CodeGenTokenizerFast" if is_tokenizers_available() else None)),
            ("convbert", ("ConvBertTokenizer", "ConvBertTokenizerFast" if is_tokenizers_available() else None)),
            (
                "cpm",
                (
                    "CpmTokenizer" if is_sentencepiece_available() else None,
                    "CpmTokenizerFast" if is_tokenizers_available() else None,
                ),
            ),
            ("cpmant", ("CpmAntTokenizer", None)),
            ("ctrl", ("CTRLTokenizer", None)),
            ("data2vec-audio", ("Wav2Vec2CTCTokenizer", None)),
            ("data2vec-text", ("RobertaTokenizer", "RobertaTokenizerFast" if is_tokenizers_available() else None)),
            ("deberta", ("DebertaTokenizer", "DebertaTokenizerFast" if is_tokenizers_available() else None)),
            (
                "deberta-v2",
                (
                    "DebertaV2Tokenizer" if is_sentencepiece_available() else None,
                    "DebertaV2TokenizerFast" if is_tokenizers_available() else None,
                ),
            ),
            ("distilbert", ("DistilBertTokenizer", "DistilBertTokenizerFast" if is_tokenizers_available() else None)),
            (
                "dpr",
                (
                    "DPRQuestionEncoderTokenizer",
                    "DPRQuestionEncoderTokenizerFast" if is_tokenizers_available() else None,
                ),
            ),
            ("electra", ("ElectraTokenizer", "ElectraTokenizerFast" if is_tokenizers_available() else None)),
            ("ernie", ("BertTokenizer", "BertTokenizerFast" if is_tokenizers_available() else None)),
            ("ernie_m", ("ErnieMTokenizer" if is_sentencepiece_available() else None, None)),
            ("esm", ("EsmTokenizer", None)),
            ("flaubert", ("FlaubertTokenizer", None)),
            ("fnet", ("FNetTokenizer", "FNetTokenizerFast" if is_tokenizers_available() else None)),
            ("fsmt", ("FSMTTokenizer", None)),
            ("funnel", ("FunnelTokenizer", "FunnelTokenizerFast" if is_tokenizers_available() else None)),
            ("git", ("BertTokenizer", "BertTokenizerFast" if is_tokenizers_available() else None)),
            ("gpt-sw3", ("GPTSw3Tokenizer" if is_sentencepiece_available() else None, None)),
            ("gpt2", ("GPT2Tokenizer", "GPT2TokenizerFast" if is_tokenizers_available() else None)),
            ("gpt_bigcode", ("GPT2Tokenizer", "GPT2TokenizerFast" if is_tokenizers_available() else None)),
            ("gpt_neo", ("GPT2Tokenizer", "GPT2TokenizerFast" if is_tokenizers_available() else None)),
            ("gpt_neox", (None, "GPTNeoXTokenizerFast" if is_tokenizers_available() else None)),
            ("gpt_neox_japanese", ("GPTNeoXJapaneseTokenizer", None)),
            ("gptj", ("GPT2Tokenizer", "GPT2TokenizerFast" if is_tokenizers_available() else None)),
            ("gptsan-japanese", ("GPTSanJapaneseTokenizer", None)),
            ("groupvit", ("CLIPTokenizer", "CLIPTokenizerFast" if is_tokenizers_available() else None)),
            ("herbert", ("HerbertTokenizer", "HerbertTokenizerFast" if is_tokenizers_available() else None)),
            ("hubert", ("Wav2Vec2CTCTokenizer", None)),
            ("ibert", ("RobertaTokenizer", "RobertaTokenizerFast" if is_tokenizers_available() else None)),
            ("idefics", (None, "LlamaTokenizerFast" if is_tokenizers_available() else None)),
            ("instructblip", ("GPT2Tokenizer", "GPT2TokenizerFast" if is_tokenizers_available() else None)),
            ("jukebox", ("JukeboxTokenizer", None)),
            ("layoutlm", ("LayoutLMTokenizer", "LayoutLMTokenizerFast" if is_tokenizers_available() else None)),
            ("layoutlmv2", ("LayoutLMv2Tokenizer", "LayoutLMv2TokenizerFast" if is_tokenizers_available() else None)),
            ("layoutlmv3", ("LayoutLMv3Tokenizer", "LayoutLMv3TokenizerFast" if is_tokenizers_available() else None)),
            ("layoutxlm", ("LayoutXLMTokenizer", "LayoutXLMTokenizerFast" if is_tokenizers_available() else None)),
            ("led", ("LEDTokenizer", "LEDTokenizerFast" if is_tokenizers_available() else None)),
            ("lilt", ("LayoutLMv3Tokenizer", "LayoutLMv3TokenizerFast" if is_tokenizers_available() else None)),
            (
                "llama",
                (
                    "LlamaTokenizer" if is_sentencepiece_available() else None,
                    "LlamaTokenizerFast" if is_tokenizers_available() else None,
                ),
            ),
            ("longformer", ("LongformerTokenizer", "LongformerTokenizerFast" if is_tokenizers_available() else None)),
            (
                "longt5",
                (
                    "T5Tokenizer" if is_sentencepiece_available() else None,
                    "T5TokenizerFast" if is_tokenizers_available() else None,
                ),
            ),
            ("luke", ("LukeTokenizer", None)),
            ("lxmert", ("LxmertTokenizer", "LxmertTokenizerFast" if is_tokenizers_available() else None)),
            ("m2m_100", ("M2M100Tokenizer" if is_sentencepiece_available() else None, None)),
            ("marian", ("MarianTokenizer" if is_sentencepiece_available() else None, None)),
            (
                "mbart",
                (
                    "MBartTokenizer" if is_sentencepiece_available() else None,
                    "MBartTokenizerFast" if is_tokenizers_available() else None,
                ),
            ),
            (
                "mbart50",
                (
                    "MBart50Tokenizer" if is_sentencepiece_available() else None,
                    "MBart50TokenizerFast" if is_tokenizers_available() else None,
                ),
            ),
            ("mega", ("RobertaTokenizer", "RobertaTokenizerFast" if is_tokenizers_available() else None)),
            ("megatron-bert", ("BertTokenizer", "BertTokenizerFast" if is_tokenizers_available() else None)),
            ("mgp-str", ("MgpstrTokenizer", None)),
            (
                "mistral",
                (
                    "LlamaTokenizer" if is_sentencepiece_available() else None,
                    "LlamaTokenizerFast" if is_tokenizers_available() else None,
                ),
            ),
            ("mluke", ("MLukeTokenizer" if is_sentencepiece_available() else None, None)),
            ("mobilebert", ("MobileBertTokenizer", "MobileBertTokenizerFast" if is_tokenizers_available() else None)),
            ("mpnet", ("MPNetTokenizer", "MPNetTokenizerFast" if is_tokenizers_available() else None)),
            ("mpt", (None, "GPTNeoXTokenizerFast" if is_tokenizers_available() else None)),
            ("mra", ("RobertaTokenizer", "RobertaTokenizerFast" if is_tokenizers_available() else None)),
            (
                "mt5",
                (
                    "MT5Tokenizer" if is_sentencepiece_available() else None,
                    "MT5TokenizerFast" if is_tokenizers_available() else None,
                ),
            ),
            ("musicgen", ("T5Tokenizer", "T5TokenizerFast" if is_tokenizers_available() else None)),
            ("mvp", ("MvpTokenizer", "MvpTokenizerFast" if is_tokenizers_available() else None)),
            ("nezha", ("BertTokenizer", "BertTokenizerFast" if is_tokenizers_available() else None)),
            (
                "nllb",
                (
                    "NllbTokenizer" if is_sentencepiece_available() else None,
                    "NllbTokenizerFast" if is_tokenizers_available() else None,
                ),
            ),
            (
                "nllb-moe",
                (
                    "NllbTokenizer" if is_sentencepiece_available() else None,
                    "NllbTokenizerFast" if is_tokenizers_available() else None,
                ),
            ),
            (
                "nystromformer",
                (
                    "AlbertTokenizer" if is_sentencepiece_available() else None,
                    "AlbertTokenizerFast" if is_tokenizers_available() else None,
                ),
            ),
            ("oneformer", ("CLIPTokenizer", "CLIPTokenizerFast" if is_tokenizers_available() else None)),
            ("openai-gpt", ("OpenAIGPTTokenizer", "OpenAIGPTTokenizerFast" if is_tokenizers_available() else None)),
            ("opt", ("GPT2Tokenizer", "GPT2TokenizerFast" if is_tokenizers_available() else None)),
            ("owlv2", ("CLIPTokenizer", "CLIPTokenizerFast" if is_tokenizers_available() else None)),
            ("owlvit", ("CLIPTokenizer", "CLIPTokenizerFast" if is_tokenizers_available() else None)),
            (
                "pegasus",
                (
                    "PegasusTokenizer" if is_sentencepiece_available() else None,
                    "PegasusTokenizerFast" if is_tokenizers_available() else None,
                ),
            ),
            (
                "pegasus_x",
                (
                    "PegasusTokenizer" if is_sentencepiece_available() else None,
                    "PegasusTokenizerFast" if is_tokenizers_available() else None,
                ),
            ),
            (
                "perceiver",
                (
                    "PerceiverTokenizer",
                    None,
                ),
            ),
            (
                "persimmon",
                (
                    "LlamaTokenizer" if is_sentencepiece_available() else None,
                    "LlamaTokenizerFast" if is_tokenizers_available() else None,
                ),
            ),
            ("phobert", ("PhobertTokenizer", None)),
            ("pix2struct", ("T5Tokenizer", "T5TokenizerFast" if is_tokenizers_available() else None)),
            ("plbart", ("PLBartTokenizer" if is_sentencepiece_available() else None, None)),
            ("prophetnet", ("ProphetNetTokenizer", None)),
            ("qdqbert", ("BertTokenizer", "BertTokenizerFast" if is_tokenizers_available() else None)),
            ("rag", ("RagTokenizer", None)),
            ("realm", ("RealmTokenizer", "RealmTokenizerFast" if is_tokenizers_available() else None)),
            (
                "reformer",
                (
                    "ReformerTokenizer" if is_sentencepiece_available() else None,
                    "ReformerTokenizerFast" if is_tokenizers_available() else None,
                ),
            ),
            (
                "rembert",
                (
                    "RemBertTokenizer" if is_sentencepiece_available() else None,
                    "RemBertTokenizerFast" if is_tokenizers_available() else None,
                ),
            ),
            ("retribert", ("RetriBertTokenizer", "RetriBertTokenizerFast" if is_tokenizers_available() else None)),
            ("roberta", ("RobertaTokenizer", "RobertaTokenizerFast" if is_tokenizers_available() else None)),
            (
                "roberta-prelayernorm",
                ("RobertaTokenizer", "RobertaTokenizerFast" if is_tokenizers_available() else None),
            ),
            ("roc_bert", ("RoCBertTokenizer", None)),
            ("roformer", ("RoFormerTokenizer", "RoFormerTokenizerFast" if is_tokenizers_available() else None)),
<<<<<<< HEAD
            ("rwkv", ("RWKVWorldTokenizer", None)),
=======
            ("rwkv", (None, "GPTNeoXTokenizerFast" if is_tokenizers_available() else None)),
            (
                "seamless_m4t",
                (
                    "SeamlessM4TTokenizer" if is_sentencepiece_available() else None,
                    "SeamlessM4TTokenizerFast" if is_tokenizers_available() else None,
                ),
            ),
>>>>>>> c0b5ad94
            ("speech_to_text", ("Speech2TextTokenizer" if is_sentencepiece_available() else None, None)),
            ("speech_to_text_2", ("Speech2Text2Tokenizer", None)),
            ("speecht5", ("SpeechT5Tokenizer" if is_sentencepiece_available() else None, None)),
            ("splinter", ("SplinterTokenizer", "SplinterTokenizerFast")),
            (
                "squeezebert",
                ("SqueezeBertTokenizer", "SqueezeBertTokenizerFast" if is_tokenizers_available() else None),
            ),
            (
                "switch_transformers",
                (
                    "T5Tokenizer" if is_sentencepiece_available() else None,
                    "T5TokenizerFast" if is_tokenizers_available() else None,
                ),
            ),
            (
                "t5",
                (
                    "T5Tokenizer" if is_sentencepiece_available() else None,
                    "T5TokenizerFast" if is_tokenizers_available() else None,
                ),
            ),
            ("tapas", ("TapasTokenizer", None)),
            ("tapex", ("TapexTokenizer", None)),
            ("transfo-xl", ("TransfoXLTokenizer", None)),
            (
                "umt5",
                (
                    "T5Tokenizer" if is_sentencepiece_available() else None,
                    "T5TokenizerFast" if is_tokenizers_available() else None,
                ),
            ),
            ("vilt", ("BertTokenizer", "BertTokenizerFast" if is_tokenizers_available() else None)),
            ("visual_bert", ("BertTokenizer", "BertTokenizerFast" if is_tokenizers_available() else None)),
            ("vits", ("VitsTokenizer", None)),
            ("wav2vec2", ("Wav2Vec2CTCTokenizer", None)),
            ("wav2vec2-conformer", ("Wav2Vec2CTCTokenizer", None)),
            ("wav2vec2_phoneme", ("Wav2Vec2PhonemeCTCTokenizer", None)),
            ("whisper", ("WhisperTokenizer", "WhisperTokenizerFast" if is_tokenizers_available() else None)),
            ("xclip", ("CLIPTokenizer", "CLIPTokenizerFast" if is_tokenizers_available() else None)),
            (
                "xglm",
                (
                    "XGLMTokenizer" if is_sentencepiece_available() else None,
                    "XGLMTokenizerFast" if is_tokenizers_available() else None,
                ),
            ),
            ("xlm", ("XLMTokenizer", None)),
            ("xlm-prophetnet", ("XLMProphetNetTokenizer" if is_sentencepiece_available() else None, None)),
            (
                "xlm-roberta",
                (
                    "XLMRobertaTokenizer" if is_sentencepiece_available() else None,
                    "XLMRobertaTokenizerFast" if is_tokenizers_available() else None,
                ),
            ),
            (
                "xlm-roberta-xl",
                (
                    "XLMRobertaTokenizer" if is_sentencepiece_available() else None,
                    "XLMRobertaTokenizerFast" if is_tokenizers_available() else None,
                ),
            ),
            (
                "xlnet",
                (
                    "XLNetTokenizer" if is_sentencepiece_available() else None,
                    "XLNetTokenizerFast" if is_tokenizers_available() else None,
                ),
            ),
            (
                "xmod",
                (
                    "XLMRobertaTokenizer" if is_sentencepiece_available() else None,
                    "XLMRobertaTokenizerFast" if is_tokenizers_available() else None,
                ),
            ),
            (
                "yoso",
                (
                    "AlbertTokenizer" if is_sentencepiece_available() else None,
                    "AlbertTokenizerFast" if is_tokenizers_available() else None,
                ),
            ),
        ]
    )

TOKENIZER_MAPPING = _LazyAutoMapping(CONFIG_MAPPING_NAMES, TOKENIZER_MAPPING_NAMES)

CONFIG_TO_TYPE = {v: k for k, v in CONFIG_MAPPING_NAMES.items()}


def tokenizer_class_from_name(class_name: str):
    if class_name == "PreTrainedTokenizerFast":
        return PreTrainedTokenizerFast

    for module_name, tokenizers in TOKENIZER_MAPPING_NAMES.items():
        if class_name in tokenizers:
            module_name = model_type_to_module_name(module_name)

            module = importlib.import_module(f".{module_name}", "transformers.models")
            try:
                return getattr(module, class_name)
            except AttributeError:
                continue

    for config, tokenizers in TOKENIZER_MAPPING._extra_content.items():
        for tokenizer in tokenizers:
            if getattr(tokenizer, "__name__", None) == class_name:
                return tokenizer

    # We did not fine the class, but maybe it's because a dep is missing. In that case, the class will be in the main
    # init and we return the proper dummy to get an appropriate error message.
    main_module = importlib.import_module("transformers")
    if hasattr(main_module, class_name):
        return getattr(main_module, class_name)

    return None


def get_tokenizer_config(
    pretrained_model_name_or_path: Union[str, os.PathLike],
    cache_dir: Optional[Union[str, os.PathLike]] = None,
    force_download: bool = False,
    resume_download: bool = False,
    proxies: Optional[Dict[str, str]] = None,
    token: Optional[Union[bool, str]] = None,
    revision: Optional[str] = None,
    local_files_only: bool = False,
    subfolder: str = "",
    **kwargs,
):
    """
    Loads the tokenizer configuration from a pretrained model tokenizer configuration.

    Args:
        pretrained_model_name_or_path (`str` or `os.PathLike`):
            This can be either:

            - a string, the *model id* of a pretrained model configuration hosted inside a model repo on
              huggingface.co. Valid model ids can be located at the root-level, like `bert-base-uncased`, or namespaced
              under a user or organization name, like `dbmdz/bert-base-german-cased`.
            - a path to a *directory* containing a configuration file saved using the
              [`~PreTrainedTokenizer.save_pretrained`] method, e.g., `./my_model_directory/`.

        cache_dir (`str` or `os.PathLike`, *optional*):
            Path to a directory in which a downloaded pretrained model configuration should be cached if the standard
            cache should not be used.
        force_download (`bool`, *optional*, defaults to `False`):
            Whether or not to force to (re-)download the configuration files and override the cached versions if they
            exist.
        resume_download (`bool`, *optional*, defaults to `False`):
            Whether or not to delete incompletely received file. Attempts to resume the download if such a file exists.
        proxies (`Dict[str, str]`, *optional*):
            A dictionary of proxy servers to use by protocol or endpoint, e.g., `{'http': 'foo.bar:3128',
            'http://hostname': 'foo.bar:4012'}.` The proxies are used on each request.
        token (`str` or *bool*, *optional*):
            The token to use as HTTP bearer authorization for remote files. If `True`, will use the token generated
            when running `huggingface-cli login` (stored in `~/.huggingface`).
        revision (`str`, *optional*, defaults to `"main"`):
            The specific model version to use. It can be a branch name, a tag name, or a commit id, since we use a
            git-based system for storing models and other artifacts on huggingface.co, so `revision` can be any
            identifier allowed by git.
        local_files_only (`bool`, *optional*, defaults to `False`):
            If `True`, will only try to load the tokenizer configuration from local files.
        subfolder (`str`, *optional*, defaults to `""`):
            In case the tokenizer config is located inside a subfolder of the model repo on huggingface.co, you can
            specify the folder name here.

    <Tip>

    Passing `token=True` is required when you want to use a private model.

    </Tip>

    Returns:
        `Dict`: The configuration of the tokenizer.

    Examples:

    ```python
    # Download configuration from huggingface.co and cache.
    tokenizer_config = get_tokenizer_config("bert-base-uncased")
    # This model does not have a tokenizer config so the result will be an empty dict.
    tokenizer_config = get_tokenizer_config("xlm-roberta-base")

    # Save a pretrained tokenizer locally and you can reload its config
    from transformers import AutoTokenizer

    tokenizer = AutoTokenizer.from_pretrained("bert-base-cased")
    tokenizer.save_pretrained("tokenizer-test")
    tokenizer_config = get_tokenizer_config("tokenizer-test")
    ```"""
    use_auth_token = kwargs.pop("use_auth_token", None)
    if use_auth_token is not None:
        warnings.warn(
            "The `use_auth_token` argument is deprecated and will be removed in v5 of Transformers.", FutureWarning
        )
        if token is not None:
            raise ValueError("`token` and `use_auth_token` are both specified. Please set only the argument `token`.")
        token = use_auth_token

    commit_hash = kwargs.get("_commit_hash", None)
    resolved_config_file = cached_file(
        pretrained_model_name_or_path,
        TOKENIZER_CONFIG_FILE,
        cache_dir=cache_dir,
        force_download=force_download,
        resume_download=resume_download,
        proxies=proxies,
        token=token,
        revision=revision,
        local_files_only=local_files_only,
        subfolder=subfolder,
        _raise_exceptions_for_missing_entries=False,
        _raise_exceptions_for_connection_errors=False,
        _commit_hash=commit_hash,
    )
    if resolved_config_file is None:
        logger.info("Could not locate the tokenizer configuration file, will try to use the model config instead.")
        return {}
    commit_hash = extract_commit_hash(resolved_config_file, commit_hash)

    with open(resolved_config_file, encoding="utf-8") as reader:
        result = json.load(reader)
    result["_commit_hash"] = commit_hash
    return result


class AutoTokenizer:
    r"""
    This is a generic tokenizer class that will be instantiated as one of the tokenizer classes of the library when
    created with the [`AutoTokenizer.from_pretrained`] class method.

    This class cannot be instantiated directly using `__init__()` (throws an error).
    """

    def __init__(self):
        raise EnvironmentError(
            "AutoTokenizer is designed to be instantiated "
            "using the `AutoTokenizer.from_pretrained(pretrained_model_name_or_path)` method."
        )

    @classmethod
    @replace_list_option_in_docstrings(TOKENIZER_MAPPING_NAMES)
    def from_pretrained(cls, pretrained_model_name_or_path, *inputs, **kwargs):
        r"""
        Instantiate one of the tokenizer classes of the library from a pretrained model vocabulary.

        The tokenizer class to instantiate is selected based on the `model_type` property of the config object (either
        passed as an argument or loaded from `pretrained_model_name_or_path` if possible), or when it's missing, by
        falling back to using pattern matching on `pretrained_model_name_or_path`:

        List options

        Params:
            pretrained_model_name_or_path (`str` or `os.PathLike`):
                Can be either:

                    - A string, the *model id* of a predefined tokenizer hosted inside a model repo on huggingface.co.
                      Valid model ids can be located at the root-level, like `bert-base-uncased`, or namespaced under a
                      user or organization name, like `dbmdz/bert-base-german-cased`.
                    - A path to a *directory* containing vocabulary files required by the tokenizer, for instance saved
                      using the [`~PreTrainedTokenizer.save_pretrained`] method, e.g., `./my_model_directory/`.
                    - A path or url to a single saved vocabulary file if and only if the tokenizer only requires a
                      single vocabulary file (like Bert or XLNet), e.g.: `./my_model_directory/vocab.txt`. (Not
                      applicable to all derived classes)
            inputs (additional positional arguments, *optional*):
                Will be passed along to the Tokenizer `__init__()` method.
            config ([`PretrainedConfig`], *optional*)
                The configuration object used to determine the tokenizer class to instantiate.
            cache_dir (`str` or `os.PathLike`, *optional*):
                Path to a directory in which a downloaded pretrained model configuration should be cached if the
                standard cache should not be used.
            force_download (`bool`, *optional*, defaults to `False`):
                Whether or not to force the (re-)download the model weights and configuration files and override the
                cached versions if they exist.
            resume_download (`bool`, *optional*, defaults to `False`):
                Whether or not to delete incompletely received files. Will attempt to resume the download if such a
                file exists.
            proxies (`Dict[str, str]`, *optional*):
                A dictionary of proxy servers to use by protocol or endpoint, e.g., `{'http': 'foo.bar:3128',
                'http://hostname': 'foo.bar:4012'}`. The proxies are used on each request.
            revision (`str`, *optional*, defaults to `"main"`):
                The specific model version to use. It can be a branch name, a tag name, or a commit id, since we use a
                git-based system for storing models and other artifacts on huggingface.co, so `revision` can be any
                identifier allowed by git.
            subfolder (`str`, *optional*):
                In case the relevant files are located inside a subfolder of the model repo on huggingface.co (e.g. for
                facebook/rag-token-base), specify it here.
            use_fast (`bool`, *optional*, defaults to `True`):
                Use a [fast Rust-based tokenizer](https://huggingface.co/docs/tokenizers/index) if it is supported for
                a given model. If a fast tokenizer is not available for a given model, a normal Python-based tokenizer
                is returned instead.
            tokenizer_type (`str`, *optional*):
                Tokenizer type to be loaded.
            trust_remote_code (`bool`, *optional*, defaults to `False`):
                Whether or not to allow for custom models defined on the Hub in their own modeling files. This option
                should only be set to `True` for repositories you trust and in which you have read the code, as it will
                execute code present on the Hub on your local machine.
            kwargs (additional keyword arguments, *optional*):
                Will be passed to the Tokenizer `__init__()` method. Can be used to set special tokens like
                `bos_token`, `eos_token`, `unk_token`, `sep_token`, `pad_token`, `cls_token`, `mask_token`,
                `additional_special_tokens`. See parameters in the `__init__()` for more details.

        Examples:

        ```python
        >>> from transformers import AutoTokenizer

        >>> # Download vocabulary from huggingface.co and cache.
        >>> tokenizer = AutoTokenizer.from_pretrained("bert-base-uncased")

        >>> # Download vocabulary from huggingface.co (user-uploaded) and cache.
        >>> tokenizer = AutoTokenizer.from_pretrained("dbmdz/bert-base-german-cased")

        >>> # If vocabulary files are in a directory (e.g. tokenizer was saved using *save_pretrained('./test/saved_model/')*)
        >>> # tokenizer = AutoTokenizer.from_pretrained("./test/bert_saved_model/")

        >>> # Download vocabulary from huggingface.co and define model-specific arguments
        >>> tokenizer = AutoTokenizer.from_pretrained("roberta-base", add_prefix_space=True)
        ```"""
        use_auth_token = kwargs.pop("use_auth_token", None)
        if use_auth_token is not None:
            warnings.warn(
                "The `use_auth_token` argument is deprecated and will be removed in v5 of Transformers.", FutureWarning
            )
            if kwargs.get("token", None) is not None:
                raise ValueError(
                    "`token` and `use_auth_token` are both specified. Please set only the argument `token`."
                )
            kwargs["token"] = use_auth_token

        config = kwargs.pop("config", None)
        kwargs["_from_auto"] = True

        use_fast = kwargs.pop("use_fast", True)
        tokenizer_type = kwargs.pop("tokenizer_type", None)
        trust_remote_code = kwargs.pop("trust_remote_code", None)

        # First, let's see whether the tokenizer_type is passed so that we can leverage it
        if tokenizer_type is not None:
            tokenizer_class = None
            tokenizer_class_tuple = TOKENIZER_MAPPING_NAMES.get(tokenizer_type, None)

            if tokenizer_class_tuple is None:
                raise ValueError(
                    f"Passed `tokenizer_type` {tokenizer_type} does not exist. `tokenizer_type` should be one of "
                    f"{', '.join(c for c in TOKENIZER_MAPPING_NAMES.keys())}."
                )

            tokenizer_class_name, tokenizer_fast_class_name = tokenizer_class_tuple

            if use_fast:
                if tokenizer_fast_class_name is not None:
                    tokenizer_class = tokenizer_class_from_name(tokenizer_fast_class_name)
                else:
                    logger.warning(
                        "`use_fast` is set to `True` but the tokenizer class does not have a fast version. "
                        " Falling back to the slow version."
                    )
            if tokenizer_class is None:
                tokenizer_class = tokenizer_class_from_name(tokenizer_class_name)

            if tokenizer_class is None:
                raise ValueError(f"Tokenizer class {tokenizer_class_name} is not currently imported.")

            return tokenizer_class.from_pretrained(pretrained_model_name_or_path, *inputs, **kwargs)

        # Next, let's try to use the tokenizer_config file to get the tokenizer class.
        tokenizer_config = get_tokenizer_config(pretrained_model_name_or_path, **kwargs)
        if "_commit_hash" in tokenizer_config:
            kwargs["_commit_hash"] = tokenizer_config["_commit_hash"]
        config_tokenizer_class = tokenizer_config.get("tokenizer_class")
        tokenizer_auto_map = None
        if "auto_map" in tokenizer_config:
            if isinstance(tokenizer_config["auto_map"], (tuple, list)):
                # Legacy format for dynamic tokenizers
                tokenizer_auto_map = tokenizer_config["auto_map"]
            else:
                tokenizer_auto_map = tokenizer_config["auto_map"].get("AutoTokenizer", None)

        # If that did not work, let's try to use the config.
        if config_tokenizer_class is None:
            if not isinstance(config, PretrainedConfig):
                config = AutoConfig.from_pretrained(
                    pretrained_model_name_or_path, trust_remote_code=trust_remote_code, **kwargs
                )
            config_tokenizer_class = config.tokenizer_class
            if hasattr(config, "auto_map") and "AutoTokenizer" in config.auto_map:
                tokenizer_auto_map = config.auto_map["AutoTokenizer"]

        has_remote_code = tokenizer_auto_map is not None
        has_local_code = config_tokenizer_class is not None or type(config) in TOKENIZER_MAPPING
        trust_remote_code = resolve_trust_remote_code(
            trust_remote_code, pretrained_model_name_or_path, has_local_code, has_remote_code
        )

        if has_remote_code and trust_remote_code:
            if use_fast and tokenizer_auto_map[1] is not None:
                class_ref = tokenizer_auto_map[1]
            else:
                class_ref = tokenizer_auto_map[0]
            tokenizer_class = get_class_from_dynamic_module(class_ref, pretrained_model_name_or_path, **kwargs)
            _ = kwargs.pop("code_revision", None)
            if os.path.isdir(pretrained_model_name_or_path):
                tokenizer_class.register_for_auto_class()
            return tokenizer_class.from_pretrained(pretrained_model_name_or_path, *inputs, **kwargs)
        elif config_tokenizer_class is not None:
            tokenizer_class = None
            if use_fast and not config_tokenizer_class.endswith("Fast"):
                tokenizer_class_candidate = f"{config_tokenizer_class}Fast"
                tokenizer_class = tokenizer_class_from_name(tokenizer_class_candidate)
            if tokenizer_class is None:
                tokenizer_class_candidate = config_tokenizer_class
                tokenizer_class = tokenizer_class_from_name(tokenizer_class_candidate)
            if tokenizer_class is None:
                raise ValueError(
                    f"Tokenizer class {tokenizer_class_candidate} does not exist or is not currently imported."
                )
            return tokenizer_class.from_pretrained(pretrained_model_name_or_path, *inputs, **kwargs)

        # Otherwise we have to be creative.
        # if model is an encoder decoder, the encoder tokenizer class is used by default
        if isinstance(config, EncoderDecoderConfig):
            if type(config.decoder) is not type(config.encoder):  # noqa: E721
                logger.warning(
                    f"The encoder model config class: {config.encoder.__class__} is different from the decoder model "
                    f"config class: {config.decoder.__class__}. It is not recommended to use the "
                    "`AutoTokenizer.from_pretrained()` method in this case. Please use the encoder and decoder "
                    "specific tokenizer classes."
                )
            config = config.encoder

        model_type = config_class_to_model_type(type(config).__name__)
        if model_type is not None:
            tokenizer_class_py, tokenizer_class_fast = TOKENIZER_MAPPING[type(config)]
            if tokenizer_class_fast and (use_fast or tokenizer_class_py is None):
                return tokenizer_class_fast.from_pretrained(pretrained_model_name_or_path, *inputs, **kwargs)
            else:
                if tokenizer_class_py is not None:
                    return tokenizer_class_py.from_pretrained(pretrained_model_name_or_path, *inputs, **kwargs)
                else:
                    raise ValueError(
                        "This tokenizer cannot be instantiated. Please make sure you have `sentencepiece` installed "
                        "in order to use this tokenizer."
                    )

        raise ValueError(
            f"Unrecognized configuration class {config.__class__} to build an AutoTokenizer.\n"
            f"Model type should be one of {', '.join(c.__name__ for c in TOKENIZER_MAPPING.keys())}."
        )

    def register(config_class, slow_tokenizer_class=None, fast_tokenizer_class=None, exist_ok=False):
        """
        Register a new tokenizer in this mapping.


        Args:
            config_class ([`PretrainedConfig`]):
                The configuration corresponding to the model to register.
            slow_tokenizer_class ([`PretrainedTokenizer`], *optional*):
                The slow tokenizer to register.
            fast_tokenizer_class ([`PretrainedTokenizerFast`], *optional*):
                The fast tokenizer to register.
        """
        if slow_tokenizer_class is None and fast_tokenizer_class is None:
            raise ValueError("You need to pass either a `slow_tokenizer_class` or a `fast_tokenizer_class")
        if slow_tokenizer_class is not None and issubclass(slow_tokenizer_class, PreTrainedTokenizerFast):
            raise ValueError("You passed a fast tokenizer in the `slow_tokenizer_class`.")
        if fast_tokenizer_class is not None and issubclass(fast_tokenizer_class, PreTrainedTokenizer):
            raise ValueError("You passed a slow tokenizer in the `fast_tokenizer_class`.")

        if (
            slow_tokenizer_class is not None
            and fast_tokenizer_class is not None
            and issubclass(fast_tokenizer_class, PreTrainedTokenizerFast)
            and fast_tokenizer_class.slow_tokenizer_class != slow_tokenizer_class
        ):
            raise ValueError(
                "The fast tokenizer class you are passing has a `slow_tokenizer_class` attribute that is not "
                "consistent with the slow tokenizer class you passed (fast tokenizer has "
                f"{fast_tokenizer_class.slow_tokenizer_class} and you passed {slow_tokenizer_class}. Fix one of those "
                "so they match!"
            )

        # Avoid resetting a set slow/fast tokenizer if we are passing just the other ones.
        if config_class in TOKENIZER_MAPPING._extra_content:
            existing_slow, existing_fast = TOKENIZER_MAPPING[config_class]
            if slow_tokenizer_class is None:
                slow_tokenizer_class = existing_slow
            if fast_tokenizer_class is None:
                fast_tokenizer_class = existing_fast

        TOKENIZER_MAPPING.register(config_class, (slow_tokenizer_class, fast_tokenizer_class), exist_ok=exist_ok)<|MERGE_RESOLUTION|>--- conflicted
+++ resolved
@@ -328,10 +328,7 @@
             ),
             ("roc_bert", ("RoCBertTokenizer", None)),
             ("roformer", ("RoFormerTokenizer", "RoFormerTokenizerFast" if is_tokenizers_available() else None)),
-<<<<<<< HEAD
             ("rwkv", ("RWKVWorldTokenizer", None)),
-=======
-            ("rwkv", (None, "GPTNeoXTokenizerFast" if is_tokenizers_available() else None)),
             (
                 "seamless_m4t",
                 (
@@ -339,7 +336,6 @@
                     "SeamlessM4TTokenizerFast" if is_tokenizers_available() else None,
                 ),
             ),
->>>>>>> c0b5ad94
             ("speech_to_text", ("Speech2TextTokenizer" if is_sentencepiece_available() else None, None)),
             ("speech_to_text_2", ("Speech2Text2Tokenizer", None)),
             ("speecht5", ("SpeechT5Tokenizer" if is_sentencepiece_available() else None, None)),
