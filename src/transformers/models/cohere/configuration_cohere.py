--- conflicted
+++ resolved
@@ -19,15 +19,10 @@
 # limitations under the License.
 """Cohere model configuration"""
 
-<<<<<<< HEAD
 from typing import Optional
 
 from ...configuration_utils import PretrainedConfig
 from ...modeling_rope_utils import RopeParameters, standardize_rope_params
-=======
-from ...configuration_utils import PreTrainedConfig
-from ...modeling_rope_utils import rope_config_validation
->>>>>>> 93464a02
 from ...utils import logging
 
 
