# coding=utf-8
# Copyright 2022 The OpenBMB Team and The HuggingFace Inc. team. All rights reserved.
#
# Licensed under the Apache License, Version 2.0 (the "License");
# you may not use this file except in compliance with the License.
# You may obtain a copy of the License at
#
#     http://www.apache.org/licenses/LICENSE-2.0
#
# Unless required by applicable law or agreed to in writing, software
# distributed under the License is distributed on an "AS IS" BASIS,
# WITHOUT WARRANTIES OR CONDITIONS OF ANY KIND, either express or implied.
# See the License for the specific language governing permissions and
# limitations under the License.
"""PyTorch CPMAnt"""

import math
from typing import Optional, Union

import torch
import torch.nn.functional as F
import torch.utils.checkpoint
from torch import nn
from torch.nn import CrossEntropyLoss

from ...activations import ACT2FN
from ...cache_utils import Cache, DynamicCache
from ...generation import GenerationMixin
from ...modeling_outputs import BaseModelOutputWithPast, CausalLMOutputWithPast
from ...modeling_utils import PreTrainedModel
from ...utils import auto_docstring, logging
from .configuration_cpmant import CpmAntConfig


logger = logging.get_logger(__name__)


class CpmAntLayerNorm(nn.Module):
    """
    We use Root Mean Square (RMS) Layer Normalization, please see https://huggingface.co/papers/1910.07467 for details."
    """

    def __init__(self, config: CpmAntConfig):
        super().__init__()

        self.eps = config.eps
        self.dim_norm = config.hidden_size
        self.weight = nn.Parameter(torch.empty(config.hidden_size))

    def forward(self, hidden_states: torch.Tensor):
        """
        Args:
            hidden_states (`torch.Tensor` of shape `(batch, seq_len, dim_in)`)
        """
        if hidden_states.size(-1) != self.dim_norm:
            raise AssertionError("hidden_states.size(-1) != self.dim_norm")
        old_dtype = hidden_states.dtype
        variance = hidden_states.to(torch.float32).pow(2).mean(dim=-1, keepdim=True)
        hidden_states = (hidden_states * torch.rsqrt(variance + self.eps)).to(old_dtype) * self.weight
        return hidden_states


class CpmAntAttention(nn.Module):
    def __init__(self, config: CpmAntConfig, layer_idx=None):
        super().__init__()
        self.dim_model = config.hidden_size
        self.num_heads = config.num_attention_heads
        self.dim_head = config.dim_head
        self.layer_idx = layer_idx

        self.project_q = nn.Linear(self.dim_model, self.num_heads * self.dim_head, bias=False)
        self.project_k = nn.Linear(self.dim_model, self.num_heads * self.dim_head, bias=False)
        self.project_v = nn.Linear(self.dim_model, self.num_heads * self.dim_head, bias=False)

        self.attention_out = nn.Linear(self.num_heads * self.dim_head, self.dim_model, bias=False)

        self.softmax = torch.nn.Softmax(dim=-1)

        if config.dropout_p is not None:
            self.dropout = torch.nn.Dropout(p=config.dropout_p)
        else:
            self.dropout = None

    def forward(
        self,
        hidden_q: torch.Tensor,
        hidden_kv: torch.Tensor,
        attention_mask: torch.BoolTensor,
        position_bias: torch.Tensor,
        output_attentions: Optional[bool] = False,
        past_key_values: Optional[Cache] = None,
        use_cache: Optional[bool] = None,
        cache_position: Optional[torch.Tensor] = None,
    ):
        """
        Args:
            hidden_q (`torch.Tensor`):
                Input of transformer block(self-attention block). It can be the raw embedding of a batch of sequences.
            hidden_kv (`torch.Tensor` of shape `(batch, len_k, dim_model)`)):
                Tensor *key_value* and *query* of shape `(batch, len_k, dim_model)`
            attention_mask (`torch.Tensor` of shape `(batch, len_seq, len_seq)`):
                Avoid invalid areas to participate in the calculation of self-attention.
            position_bias (`torch.Tensor` of shape `(batch, len_seq, len_seq)`):
                Provide positional information to self-attention block.
            output_attentions (`bool`, *optional*):
                Whether or not to return the attentions tensors of all attention layers.
            past_key_values (`tuple[torch.Tensor, torch.Tensor]`, *optional*):
                Cached past key and value projection states.
            use_cache (`bool`, *optional*):
                If set to `True`, `past_key_values` key value states are returned and can be used to speed up decoding
                (see `past_key_values`).
        """
        batch_size = hidden_q.size(0)
        len_q = hidden_q.size(1)
        len_k = hidden_kv.size(1)

        query = self.project_q(hidden_q)
        key = self.project_k(hidden_kv)
        value = self.project_v(hidden_kv)

        query = query.view(batch_size, len_q, self.num_heads, self.dim_head).permute(0, 2, 1, 3)
        key = key.view(batch_size, len_k, self.num_heads, self.dim_head).permute(0, 2, 1, 3)
        value = value.view(batch_size, len_k, self.num_heads, self.dim_head).permute(0, 2, 1, 3)

        if past_key_values is not None:
            key, value = past_key_values.update(key, value, self.layer_idx, {"cache_position": cache_position})
            len_k = key.size(-2)

        # (batch_size, num_heads, len_q, dim_head) @ (batch_size, num_heads, dim_head, len_k) -> (batch_size, num_heads, len_q, len_k)
        score = torch.matmul(query, key.transpose(-1, -2)) / math.sqrt(self.dim_head)
        score = score + position_bias

        score = torch.masked_fill(
            score,
            attention_mask.view(batch_size, 1, len_q, len_k) == torch.tensor(False),
            torch.scalar_tensor(float("-inf"), device=score.device, dtype=score.dtype),
        )
        score = self.softmax(score)

        score = torch.masked_fill(
            score,
            attention_mask.view(batch_size, 1, len_q, len_k) == torch.tensor(False),
            torch.scalar_tensor(0, device=score.device, dtype=score.dtype),
        )
        if output_attentions:
            attn_weights = score
        else:
            attn_weights = None

        if self.dropout is not None:
            score = self.dropout(score)

        # (batch_size, num_heads, len_q, len_k) @ (batch_size, num_heads, len_k, dim_head) -> (batch_size, num_heads, len_q, dim_head)
        score = torch.matmul(score, value)

        score = score.view(batch_size, self.num_heads, len_q, self.dim_head).permute(0, 2, 1, 3)
        score = score.contiguous().view(batch_size, len_q, self.num_heads * self.dim_head)

        score = self.attention_out(score)

        return score, attn_weights


class CpmAntSelfAttentionBlock(nn.Module):
    def __init__(self, config: CpmAntConfig, layer_idx=None):
        super().__init__()
        self.layernorm_before_attention = CpmAntLayerNorm(config)
        self.self_attention = CpmAntAttention(config, layer_idx=layer_idx)
        if config.dropout_p:
            self.dropout = torch.nn.Dropout(config.dropout_p)
        else:
            self.dropout = None

    def forward(
        self,
        hidden_states: torch.Tensor,
        attention_mask: torch.Tensor,
        position_bias: Optional[torch.Tensor] = None,
        output_attentions: Optional[bool] = False,
        past_key_values: Optional[Cache] = None,
        use_cache: Optional[bool] = None,
        cache_position: Optional[torch.Tensor] = None,
    ):
        """
        Args:
            hidden_states (`torch.Tensor` of shape `(batch, len_seq, dim_model)`):
                Input of transformer block(self-attention block). It can be the raw embedding of a batch of sequences.
            attention_mask (`torch.Tensor` of shape `(batch, len_seq, len_seq)`):
                Avoid invalid areas to participate in the calculation of self-attention.
            position_bias (`torch.Tensor` of shape `(batch, len_seq, len_seq)`):
                Provide positional information to self-attention block.
            output_attentions (`bool`, *optional*):
                Whether or not to return the attentions tensors of all attention layers.
            past_key_values (`Tuple(torch.FloatTensor)`, *optional*):
                Cached past key and value projection states.
            use_cache (`bool`, *optional*):
                If set to `True`, `past_key_values` key value states are returned and can be used to speed up decoding
                (see `past_key_values`).
        """
        outputs = self.layernorm_before_attention(hidden_states)
        outputs, attn_weights = self.self_attention(
            outputs,
            outputs,
            attention_mask,
            position_bias,
            output_attentions,
            past_key_values,
            use_cache,
            cache_position,
        )

        if self.dropout is not None:
            outputs = self.dropout(outputs)
        hidden_states = hidden_states + outputs

        return hidden_states, attn_weights


class CpmAntDenseGatedACT(nn.Module):
    def __init__(self, config: CpmAntConfig):
        super().__init__()
        self.w_0 = nn.Linear(config.hidden_size, config.dim_ff, bias=False)
        self.w_1 = nn.Linear(config.hidden_size, config.dim_ff, bias=False)
        self.act = torch.nn.GELU()

    def forward(self, hidden_states: torch.Tensor):
        """Transform an input tensor from one feature space to another via a nonlinear operation

        Args:
            hidden_states (`torch.Tensor` of shape `(batch, seq_len, dim_in)`)
        """
        gate_score = self.act(self.w_0(hidden_states))
        hidden_states = self.w_1(hidden_states)

        hidden_states = gate_score * hidden_states
        return hidden_states


class CpmAntFeedForward(nn.Module):
    def __init__(self, config: CpmAntConfig):
        super().__init__()
        self.w_in = CpmAntDenseGatedACT(config)
        if config.dropout_p is not None:
            self.dropout = torch.nn.Dropout(config.dropout_p)
        else:
            self.dropout = None

        self.w_out = nn.Linear(config.dim_ff, config.hidden_size, bias=False)

    def forward(self, hidden_states: torch.Tensor):
        """
        Args:
            hidden_states (`torch.Tensor` of shape `(batch, seq_len, dim_in)`)
        """
        hidden_states = self.w_in(hidden_states)

        if self.dropout is not None:
            hidden_states = self.dropout(hidden_states)

        hidden_states = self.w_out(hidden_states)

        return hidden_states


class CpmAntFFNBlock(nn.Module):
    def __init__(self, config: CpmAntConfig):
        super().__init__()
        self.layernorm_before_ffn = CpmAntLayerNorm(config)
        self.ffn = CpmAntFeedForward(config)
        if config.dropout_p:
            self.dropout = torch.nn.Dropout(config.dropout_p)
        else:
            self.dropout = None

    def forward(
        self,
        hidden_states: torch.Tensor,
    ):
        """
        Args:
            hidden_states (`torch.Tensor` of shape `(batch, len_seq, dim_model)`):
                Hidden states before feed forward layer.
        """
        ln_outputs = self.layernorm_before_ffn(hidden_states)
        outputs = self.ffn(ln_outputs)
        if self.dropout is not None:
            outputs = self.dropout(outputs)
        hidden_states = hidden_states + outputs
        return hidden_states


class CpmAntTransformerBlock(nn.Module):
    def __init__(self, config: CpmAntConfig, layer_idx=None):
        super().__init__()
        self.self_att = CpmAntSelfAttentionBlock(config, layer_idx=layer_idx)
        self.ffn = CpmAntFFNBlock(config)

    def forward(
        self,
        hidden_states: torch.Tensor,
        attention_mask: torch.Tensor,
        position_bias: Optional[torch.Tensor] = None,
        output_attentions: Optional[bool] = False,
        past_key_values: Optional[Cache] = None,
        use_cache: Optional[bool] = None,
        cache_position: Optional[torch.Tensor] = None,
    ):
        """
        Args:
            hidden_states (`torch.Tensor`):
                Input to the layer of shape `(batch, seq_len, dim_model)`
            attention_mask (`torch.Tensor`):
                Avoid invalid areas to participate in the calculation of shape `(batch, seq_len, seq_len)`
            position_bias (`torch.Tensor`):
                Provides position information to attention mechanism of shape `(num_heads, seq_len, seq_len)`
            output_attentions (`bool`, *optional*):
                Whether or not to return the attentions tensors of all attention layers.
            past_key_values (`tuple[torch.Tensor, torch.Tensor])`, *optional*):
                Cached past key and value projection states
            use_cache (`bool`, *optional*):
                If set to `True`, `past_key_values` key value states are returned and can be used to speed up decoding
                (see `past_key_values`).
        """
        hidden_states, attn_weights = self.self_att(
            hidden_states,
            attention_mask=attention_mask,
            position_bias=position_bias,
            output_attentions=output_attentions,
            past_key_values=past_key_values,
            use_cache=use_cache,
            cache_position=cache_position,
        )

        hidden_states = self.ffn(hidden_states)
        return hidden_states, attn_weights


class CpmAntEncoder(nn.Module):
    def __init__(self, config: CpmAntConfig):
        super().__init__()
        self.num_layers = config.num_hidden_layers
        self.layers = nn.ModuleList([CpmAntTransformerBlock(config, layer_idx=i) for i in range(self.num_layers)])

        self.output_layernorm = CpmAntLayerNorm(config)

    def forward(
        self,
        hidden_states: torch.Tensor,
        attention_mask: torch.Tensor,
        position_bias: torch.Tensor,
        output_attentions: Optional[bool] = None,
        output_hidden_states: Optional[bool] = None,
        past_key_values: Optional[Cache] = None,
        use_cache: Optional[bool] = None,
        cache_postion: Optional[torch.Tensor] = None,
    ):
        """
        Args:
            hidden_states (`torch.Tensor`):
                Input to the layer of shape `(batch, seq_len, dim_model)`
            attention_mask (`torch.Tensor`):
                Avoid invalid areas to participate in the calculation of shape `(batch, seq_len, seq_len)`
            position_bias (`torch.Tensor`):
                Provides position information to attention mechanism of shape `(num_heads, seq_len, seq_len)`
            output_attentions (`bool`, *optional*):
                Whether or not to return the attentions tensors of all attention layers.
            output_hidden_states (`bool`, *optional*):
                Whether or not to return the hidden states of all layers.
            past_key_values (`tuple[torch.Tensor, torch.Tensor])`, *optional*):
                Cached past key and value projection states
            use_cache (`bool`, *optional*):
                If set to `True`, `past_key_values` key value states are returned and can be used to speed up decoding
                (see `past_key_values`).
        """
        all_hidden_states = () if output_hidden_states else None
        all_self_attns = () if output_attentions else None

        for i, layer in enumerate(self.layers):
            if output_hidden_states:
                all_hidden_states += (hidden_states,)
            layer_outputs = layer(
                hidden_states,
                attention_mask,
                position_bias,
                output_attentions=output_attentions,
                past_key_values=past_key_values,
                use_cache=use_cache,
            )
            hidden_states, attn_weights = layer_outputs
            if output_attentions:
                all_self_attns += (attn_weights,)

        hidden_states = self.output_layernorm(hidden_states)

        if output_hidden_states:
            all_hidden_states += (hidden_states,)

        return hidden_states, all_hidden_states, all_self_attns


# Copied from transformers.models.bert.modeling_bert.BertIntermediate with Bert->CPMAnt
class CpmAntIntermediate(nn.Module):
    def __init__(self, config):
        super().__init__()
        self.dense = nn.Linear(config.hidden_size, config.intermediate_size)
        if isinstance(config.hidden_act, str):
            self.intermediate_act_fn = ACT2FN[config.hidden_act]
        else:
            self.intermediate_act_fn = config.hidden_act

    def forward(self, hidden_states: torch.Tensor) -> torch.Tensor:
        hidden_states = self.dense(hidden_states)
        hidden_states = self.intermediate_act_fn(hidden_states)
        return hidden_states


class CpmAntSegmentPositionEmbedding(nn.Module):
    def __init__(self, config: CpmAntConfig):
        super().__init__()

        self.num_heads = config.num_attention_heads
        self.num_buckets = config.position_bias_num_buckets
        self.max_distance = config.position_bias_max_distance
        self.num_segments = config.segment_types

        self.relative_attention_bias = nn.Parameter(
            torch.empty(
                config.segment_types * config.segment_types + config.position_bias_num_buckets,
                config.num_attention_heads,
            )
        )

    def forward(
        self,
        key_pos: torch.Tensor,
        query_pos: torch.Tensor,
        key_segment: torch.Tensor,
        query_segment: torch.Tensor,
    ):
        with torch.no_grad():
            batch = key_pos.size(0)
            keylen = key_pos.size(1)
            querylen = query_pos.size(1)

            if key_pos.size(0) != query_pos.size(0):
                raise AssertionError(
                    f"key_pos.size(0) should be equal to query_pos.size(0), but got {key_pos.size(0)} and {query_pos.size(0)}!"
                )
            if keylen != key_segment.size(1) or querylen != query_segment.size(1):
                raise AssertionError(
                    f"keylen should be equal to key_segment.size(1), but got {keylen} and {key_segment.size(1)}!"
                )
            if querylen != query_segment.size(1):
                raise AssertionError(
                    f"querylen should be equal to query_segment.size(1), but got {querylen} and {query_segment.size(1)}!"
                )

            key_pos = key_pos.view(batch, -1, keylen)
            query_pos = query_pos.view(batch, querylen, -1)
            key_segment = key_segment.view(batch, -1, keylen)
            query_segment = query_segment.view(batch, querylen, -1)

            relative_position_bucket = self._segment_relative_position_bucket(query_segment, key_segment)
            relative_position_bucket = relative_position_bucket + self.num_buckets

            # (batch, len_q, len_k)
            absolute_position_bucket = self._position_bucket(
                torch.arange(keylen, dtype=torch.int32, device=relative_position_bucket.device)[None, :]
                - torch.arange(querylen, dtype=torch.int32, device=relative_position_bucket.device)[:, None],
                num_buckets=self.num_buckets,
                max_distance=self.max_distance,
            )
            relative_position_bucket = torch.where(
                (key_segment == query_segment),
                absolute_position_bucket[None, :, :],
                relative_position_bucket,
            )

        # (batch, len_q, len_k, num_heads)
        embeds = F.embedding(relative_position_bucket, self.relative_attention_bias)
        # (batch, num_heads, len_q, len_k)
        embeds = embeds.permute(0, 3, 1, 2).contiguous()
        return embeds

    def _segment_relative_position_bucket(self, query_segment, key_segment):
        return query_segment * self.num_segments + key_segment

    def _position_bucket(self, relative_position, num_buckets=32, max_distance=128):
        relative_buckets = 0
        # always bidirectional in CPMAnt
        num_buckets //= 2
        relative_buckets = (relative_position > 0).to(torch.int32) * num_buckets
        relative_position = torch.abs(relative_position)
        max_exact = num_buckets // 2
        is_small = relative_position < max_exact
        relative_postion_if_large = max_exact + (
            torch.log(relative_position.float() / max_exact)
            / math.log(max_distance / max_exact)
            * (num_buckets - max_exact)
        ).to(torch.int32)
        relative_postion_if_large = torch.min(
            relative_postion_if_large,
            torch.full_like(relative_postion_if_large, num_buckets - 1),
        )
        relative_buckets += torch.where(is_small, relative_position.to(torch.int32), relative_postion_if_large)
        return relative_buckets


# Copied from transformers.models.bert.modeling_bert.BertOutput with Bert->CPMAnt
class CpmAntOutput(nn.Module):
    def __init__(self, config):
        super().__init__()
        self.dense = nn.Linear(config.intermediate_size, config.hidden_size)
        self.LayerNorm = nn.LayerNorm(config.hidden_size, eps=config.layer_norm_eps)
        self.dropout = nn.Dropout(config.hidden_dropout_prob)

    def forward(self, hidden_states: torch.Tensor, input_tensor: torch.Tensor) -> torch.Tensor:
        hidden_states = self.dense(hidden_states)
        hidden_states = self.dropout(hidden_states)
        hidden_states = self.LayerNorm(hidden_states + input_tensor)
        return hidden_states


@auto_docstring
class CpmAntPreTrainedModel(PreTrainedModel):
    config: CpmAntConfig
    base_model_prefix = "cpmant"

    def _init_weights(self, module):
        """Initialize the weights"""
        if isinstance(module, nn.Linear):
            module.weight.data.normal_(mean=0.0, std=self.config.init_std)
            if module.bias is not None:
                module.bias.data.zero_()
        elif isinstance(module, nn.Embedding):
            module.weight.data.normal_(mean=0.0, std=self.config.init_std)
            if module.padding_idx is not None:
                module.weight.data[module.padding_idx].zero_()
        elif isinstance(module, nn.LayerNorm):
            module.bias.data.zero_()
            module.weight.data.fill_(1.0)
        elif isinstance(module, CpmAntLayerNorm):
            module.weight.data.fill_(1.0)
        elif isinstance(module, CpmAntSegmentPositionEmbedding):
            module.relative_attention_bias.data.normal_(mean=0.0, std=self.config.init_std)


@auto_docstring
class CpmAntModel(CpmAntPreTrainedModel):
    def __init__(self, config: CpmAntConfig):
        super().__init__(config)
        self.encoder = CpmAntEncoder(config)
        self.segment_embedding = nn.Embedding(config.segment_types, config.hidden_size)
        self.input_embedding = nn.Embedding(
            config.vocab_size + config.prompt_types * config.prompt_length, config.hidden_size
        )
        self.position_bias = CpmAntSegmentPositionEmbedding(config)
        self.prompt_length = config.prompt_length
        self.vocab_size = config.vocab_size

        self.post_init()

    def get_input_embeddings(self):
        return self.input_embedding

    def set_input_embeddings(self, embeddings, **kwargs):
        self.input_embedding = embeddings

    def _prepare_attention_mask(self, input_ids, span, context, length):
        batch = input_ids.size(0)
        seqlen = input_ids.size(1)
        device = input_ids.device
        directional_mask_2d = torch.arange(seqlen, device=device) <= torch.arange(seqlen, device=device).view(-1, 1)
        attention_mask = context[:, None, :] | (
            context[:, :, None].logical_not() & directional_mask_2d.view(1, seqlen, seqlen)
        )
        attention_mask = attention_mask & (span[:, None, :] == span[:, :, None])
        # mask for left padding
        mask_1d = (
            torch.tensor(list(range(seqlen - self.prompt_length))[::-1], device=device)[None, :].repeat(batch, 1)
            < length[:, None]
        )
        mask_1d = torch.cat((torch.ones(batch, self.prompt_length, device=device).bool(), mask_1d), dim=1)
        attention_mask = mask_1d.view(batch, seqlen, 1) & mask_1d.view(batch, 1, seqlen) & attention_mask
        return attention_mask

    @auto_docstring
    def forward(
        self,
        input_ids: Optional[torch.Tensor] = None,
        output_attentions: Optional[bool] = None,
        output_hidden_states: Optional[bool] = None,
        past_key_values: Optional[tuple[tuple[torch.Tensor]]] = None,
        use_cache: Optional[bool] = None,
        return_dict: Optional[bool] = None,
        cache_position: Optional[torch.Tensor] = None,
        **kwargs,
    ) -> Union[tuple[torch.Tensor], BaseModelOutputWithPast]:
        r"""
        input_ids (`torch.Tensor` of shape `(batch_size, seq_len)`):
            Indices of input sequence tokens in the vocabulary.

            Indices can be obtained using [`CPMAntTokenizer`]. See [`PreTrainedTokenizer.encode`] and
            [`PreTrainedTokenizer.__call__`] for details.

            [What are input IDs?](../glossary#input-ids)
        """
        output_attentions = output_attentions if output_attentions is not None else self.config.output_attentions
        output_hidden_states = (
            output_hidden_states if output_hidden_states is not None else self.config.output_hidden_states
        )
        return_dict = return_dict if return_dict is not None else self.config.use_return_dict
        use_cache = use_cache if use_cache is not None else self.config.use_cache

        # add prompts ahead
        if input_ids.dtype != torch.int32:
            input_ids = input_ids.to(torch.int32)
        dtype, device = input_ids.dtype, input_ids.device
        segment = torch.where(input_ids != 0, 2, 0).to(dtype=dtype, device=device)
        length = (segment != 0).sum(-1).to(dtype=dtype, device=device)
        input_ids = torch.cat(
            (
                torch.arange(
                    self.prompt_length * 2 + self.vocab_size,
                    self.prompt_length * 3 + self.vocab_size,
                    dtype=dtype,
                    device=device,
                ).repeat(input_ids.size(0), 1),
                input_ids,
            ),
            dim=1,
        )
        batch, seq_length = input_ids.size()
        segment = torch.cat((torch.zeros(batch, self.prompt_length, dtype=dtype, device=device), segment), dim=1)
        context = torch.full((batch, seq_length), 1, dtype=dtype, device=device)
        position = torch.arange(seq_length, dtype=dtype, device=device).repeat(batch, 1)
        span = torch.full((batch, seq_length), 0, dtype=dtype, device=device)

        return_legacy_cache = False
        if use_cache and not isinstance(past_key_values, Cache):
            logger.warning_once(
                "Passing a tuple of `past_key_values` is deprecated and will be removed in Transformers v4.58.0. "
                "You should pass an instance of `DynamicCache` instead, e.g. "
                "`past_key_values=DynamicCache.from_legacy_cache(past_key_values)`."
            )
            return_legacy_cache = True
            past_key_values = DynamicCache.from_legacy_cache(past_key_values)

        past_length = past_key_values.get_seq_length() if past_key_values is not None else 0
        input_ids = input_ids.contiguous()
        hidden_states = self.input_embedding(input_ids)
        segment_states = self.segment_embedding(segment)
        if past_length != 0:
            segment_states = segment_states[:, -1:, :]

        hidden_states = hidden_states + segment_states

        attention_mask = self._prepare_attention_mask(input_ids, span, context, length)
        position_bias = self.position_bias(position, position, segment, segment)

        attention_mask = attention_mask[:, past_length:, :]
        position_bias = position_bias[:, :, past_length:, :]
        hidden_states = hidden_states[:, past_length:, :]

        hidden_states, all_hidden_states, all_attentions = self.encoder(
            hidden_states,
            attention_mask,
            position_bias,
            output_attentions,
            output_hidden_states,
            past_key_values,
            use_cache,
            cache_position,
        )

        if past_length == 0:
            hidden_states = hidden_states[:, self.prompt_length :, :]
            # drop the prompt
            if all_attentions is not None:
                new_attentions = ()
                for attention in all_attentions:
                    new_attentions += (attention[:, :, self.prompt_length :, self.prompt_length :],)
                all_attentions = new_attentions
            if all_hidden_states is not None:
                new_hidden_states = ()
                for hidden_state in all_hidden_states:
                    new_hidden_states += (hidden_state[:, self.prompt_length :, :],)
                all_hidden_states = new_hidden_states

        if return_legacy_cache:
            past_key_values = past_key_values.to_legacy_cache()

        if not return_dict:
            return tuple(
                v for v in [hidden_states, past_key_values, all_hidden_states, all_attentions] if v is not None
            )

        return BaseModelOutputWithPast(
            last_hidden_state=hidden_states,
            past_key_values=past_key_values,
            hidden_states=all_hidden_states,
            attentions=all_attentions,
        )


@auto_docstring(
    custom_intro="""
    The CPMAnt Model with a language modeling head on top (linear layer with weights tied to the input embeddings).
    """
)
class CpmAntForCausalLM(CpmAntPreTrainedModel, GenerationMixin):
    _tied_weights_keys = ["lm_head.weight"]

    def __init__(self, config: CpmAntConfig):
        super().__init__(config)
        self.cpmant = CpmAntModel(config)

        # lm_head.weight is tied to cpmant.input_embedding.weight
        self.lm_head = nn.Linear(
            config.hidden_size, config.vocab_size + config.prompt_types * config.prompt_length, bias=False
        )
        self.post_init()

    @auto_docstring
    def forward(
        self,
        input_ids: Optional[torch.Tensor] = None,
        past_key_values: Optional[list[tuple[torch.Tensor, torch.Tensor]]] = None,
        use_cache: Optional[bool] = None,
        output_attentions: Optional[bool] = None,
        output_hidden_states: Optional[bool] = None,
        labels: Optional[torch.Tensor] = None,
        return_dict: Optional[bool] = None,
        attention_mask: Optional[torch.Tensor] = None,  # dummy parameter for text-generation pipeline
        cache_position: Optional[torch.Tensor] = None,
        **kwargs,
    ) -> Union[tuple, CausalLMOutputWithPast]:
        r"""
        input_ids (`torch.Tensor` of shape `(batch_size, seq_len)`):
            Indices of input sequence tokens in the vocabulary.

            Indices can be obtained using [`CPMAntTokenizer`]. See [`PreTrainedTokenizer.encode`] and
            [`PreTrainedTokenizer.__call__`] for details.

            [What are input IDs?](../glossary#input-ids)
        labels (`torch.Tensor` of shape `(batch_size, sequence_length)`, *optional*):
            Labels for computing the masked language modeling loss.

        Example:

        Text Generation with CpmAntForCausalLM.
        ```python
        >>> from transformers import CPMAntTokenizer, CpmAntForCausalLM

        >>> texts = "今天天气不错，"
        >>> model = CpmAntForCausalLM.from_pretrained("openbmb/cpm-ant-10b")
        >>> tokenizer = CPMAntTokenizer.from_pretrained("openbmb/cpm-ant-10b")
        >>> input_ids = tokenizer(texts, return_tensors="pt")
        >>> outputs = model.generate(**input_ids)
        >>> output_texts = tokenizer.batch_decode(outputs)
        >>> print(output_texts)
        ['今天天气不错，阳光明媚，我和妈妈一起去超市买东西。\n在超市里，我看到了一个很好玩的玩具，它的名字叫“机器人”。它有一个圆圆的脑袋，两只圆圆的眼睛，还有一个圆圆的']
        ```
        """
        return_dict = return_dict if return_dict is not None else self.config.use_return_dict

        model_output = self.cpmant(
            input_ids,
            output_attentions,
            output_hidden_states,
            past_key_values,
            use_cache,
            return_dict,
            cache_position,
        )
        hidden_states = model_output.last_hidden_state if return_dict else model_output[0]

        logits = self.lm_head(hidden_states)

        loss = None
        if labels is not None:
            loss_func = CrossEntropyLoss()
            loss = loss_func(logits.view(-1, logits.size(-1)), labels.view(-1))

        if not return_dict:
            output = (logits,) + model_output[1:]
            return ((loss,) + output) if loss is not None else output

        return CausalLMOutputWithPast(
            loss=loss,
            logits=logits,
            past_key_values=model_output.past_key_values,
            hidden_states=model_output.hidden_states,
            attentions=model_output.attentions,
        )

    def get_input_embeddings(self):
        return self.cpmant.input_embedding

    def set_input_embeddings(self, embeddings):
        self.cpmant.input_embedding = embeddings

<<<<<<< HEAD
    def _reorder_cache(self, past_key_values, beam_idx):
        past_key_values = [list(each) if each is not None else each for each in past_key_values]
        for key_value_layer in past_key_values:
            key_value_layer[0] = key_value_layer[0][beam_idx]
            key_value_layer[1] = key_value_layer[1][beam_idx]
        return past_key_values
=======
    def get_output_embeddings(self):
        return self.lm_head

    def set_output_embeddings(self, new_embeddings):
        self.lm_head = new_embeddings
>>>>>>> 7fd60047


__all__ = ["CpmAntForCausalLM", "CpmAntModel", "CpmAntPreTrainedModel"]<|MERGE_RESOLUTION|>--- conflicted
+++ resolved
@@ -800,20 +800,13 @@
     def set_input_embeddings(self, embeddings):
         self.cpmant.input_embedding = embeddings
 
-<<<<<<< HEAD
     def _reorder_cache(self, past_key_values, beam_idx):
         past_key_values = [list(each) if each is not None else each for each in past_key_values]
         for key_value_layer in past_key_values:
             key_value_layer[0] = key_value_layer[0][beam_idx]
             key_value_layer[1] = key_value_layer[1][beam_idx]
         return past_key_values
-=======
-    def get_output_embeddings(self):
-        return self.lm_head
-
-    def set_output_embeddings(self, new_embeddings):
-        self.lm_head = new_embeddings
->>>>>>> 7fd60047
+
 
 
 __all__ = ["CpmAntForCausalLM", "CpmAntModel", "CpmAntPreTrainedModel"]