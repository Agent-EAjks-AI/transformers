# coding=utf-8
# Copyright 2025 HuggingFace Inc. team. All rights reserved.
#
# Licensed under the Apache License, Version 2.0 (the "License");
# you may not use this file except in compliance with the License.
# You may obtain a copy of the License at
#
#     http://www.apache.org/licenses/LICENSE-2.0
#
# Unless required by applicable law or agreed to in writing, software
# distributed under the License is distributed on an "AS IS" BASIS,
# WITHOUT WARRANTIES OR CONDITIONS OF ANY KIND, either express or implied.
# See the License for the specific language governing permissions and
# limitations under the License.

import warnings
from typing import Callable, Optional

import torch
import torch.nn.functional as F
from torch import nn

from ...cache_utils import Cache
from ...modeling_rope_utils import RopeParameters, dynamic_rope_update
from ...modeling_utils import ALL_ATTENTION_FUNCTIONS, PreTrainedModel
from ...utils import logging
from ...utils.deprecation import deprecate_kwarg
from ..llama.configuration_llama import LlamaConfig
from ..llama.modeling_llama import (
    LlamaDecoderLayer,
    LlamaForCausalLM,
    LlamaForSequenceClassification,
    LlamaMLP,
    LlamaPreTrainedModel,
    LlamaRMSNorm,
    LlamaRotaryEmbedding,
    eager_attention_forward,
)
<<<<<<< HEAD
=======
from ..llama4.modeling_llama4 import Llama4TextRotaryEmbedding
from ..qwen2_moe.modeling_qwen2_moe import Qwen2MoeExperts
>>>>>>> 93464a02


logger = logging.get_logger(__name__)


class DeepseekV2Config(LlamaConfig):
    r"""
    This is the configuration class to store the configuration of a [`DeepseekV2Model`]. It is used to instantiate a DeepSeek
    model according to the specified arguments, defining the model architecture. Instantiating a configuration with the
    defaults will yield a similar configuration to that of DeepSeek-V2-Lite" [deepseek-ai/DeepSeek-V2-Lite"](https://huggingface.co/deepseek-ai/DeepSeek-V2-Lite").
    Configuration objects inherit from [`PreTrainedConfig`] and can be used to control the model outputs. Read the
    documentation from [`PreTrainedConfig`] for more information.

    Args:
        vocab_size (`int`, *optional*, defaults to 32000):
            Vocabulary size of the DeepSeek model. Defines the number of different tokens that can be represented by the
            `input_ids` passed when calling [`DeepseekV2Model`].
        hidden_size (`int`, *optional*, defaults to 4096):
            Dimension of the hidden representations.
        intermediate_size (`int`, *optional*, defaults to 11008):
            Dimension of the MLP representations.
        num_hidden_layers (`int`, *optional*, defaults to 32):
            Number of hidden layers in the Transformer decoder.
        num_attention_heads (`int`, *optional*, defaults to 32):
            Number of attention heads for each attention layer in the Transformer decoder.
        num_key_value_heads (`int`, *optional*):
            The number of key-value heads used to implement Grouped Query Attention (GQA). If
            `num_key_value_heads=num_attention_heads`, the model will use Multi-Head Attention (MHA). If
            `num_key_value_heads=1`, the model will use Multi-Query Attention (MQA). Otherwise, GQA is used.
        hidden_act (`str` or `function`, *optional*, defaults to `"silu"`):
            The non-linear activation function (function or string) in the decoder.
        max_position_embeddings (`int`, *optional*, defaults to 2048):
            The maximum sequence length that this model might ever be used with.
        initializer_range (`float`, *optional*, defaults to 0.02):
            The standard deviation of the truncated normal initializer for initializing all weight matrices.
        rms_norm_eps (`float`, *optional*, defaults to 1e-06):
            The epsilon value used by the RMS normalization layers.
        use_cache (`bool`, *optional*, defaults to `True`):
            Whether or not the model should return the last key/value attentions (useful for inference optimization).
        pad_token_id (`int`, *optional*):
            Padding token ID.
        bos_token_id (`int`, *optional*, defaults to 1):
            Beginning-of-sequence token ID.
        eos_token_id (`int`, *optional*, defaults to 2):
            End-of-sequence token ID.
        tie_word_embeddings (`bool`, *optional*, defaults to `False`):
            Whether to tie input and output embeddings.
        rope_parameters (`RopeParameters`, *optional*):
            Dictionary containing the configuration parameters for the RoPE embeddings. The dictionaty should contain
            a value for `rope_theta` and optionally parameters used for scaling in case you want to use RoPE
            with longer `max_position_embeddings`.
        attention_bias (`bool`, *optional*, defaults to `False`):
            Whether to use a bias in the query, key, value, and output projection layers during self-attention.
        attention_dropout (`float`, *optional*, defaults to 0.0):
            The dropout probability applied to attention weights.
        mlp_bias (`bool`, *optional*, defaults to `False`):
            Whether to use a bias term in the MLP layers.
        first_k_dense_replace (`int`, *optional*, defaults to 0):
            Number of dense layers in the shallow layers before switching to MoE layers.
        kv_lora_rank (`int`, *optional*, defaults to 512):
            Rank of the LoRA decomposition for key-value projections.
        q_lora_rank (`int`, *optional*, defaults to 1536):
            Rank of the LoRA decomposition for query projections.
            Specifically, it determines the dimensionality to which the query (q) vectors are compressed before being expanded back to their original size.
            It reduces computational overhead while maintaining model performance.
        n_group (`int`, *optional*):
            Number of groups for routed experts.
        n_routed_experts (`int`, *optional*, defaults to 64):
            Number of routed experts (None indicates a dense model).
        n_shared_experts (`int`, *optional*, defaults to 2):
            Number of shared experts (None indicates a dense model).
        qk_nope_head_dim (`int`, *optional*, defaults to 128):
            The head dimension for the QK (query-key) projections when using NOPE (Neural Operator Position Encoding).
        qk_rope_head_dim (`int`, *optional*, defaults to 64):
            The head dimension for QK projections when using RoPE.
        routed_scaling_factor (`float`, *optional*, defaults to 1.0):
            Scaling factor for routed experts in MoE models.
        topk_group (`int`, *optional*):
            Number of selected groups per token for expert selection.
        topk_method (`str`, *optional*, defaults to `"greedy"`):
            The method used for selecting top-k experts in the routed gate mechanism.
        v_head_dim (`int`, *optional*, defaults to 128):
            The dimension of value projections in the attention layers.
        num_experts_per_tok (`int`, *optional*):
            The number of experts selected per token. If `None`, the model behaves as a dense Transformer.
        moe_intermediate_size (`int`, *optional*, defaults to 1407):
            Dimension of the MoE (Mixture of Experts) representations.

    ```python
    >>> from transformers import DeepseekV2Model, DeepseekV2Config
    >>> # Initializing a DeepSeek-V2 style configuration
    >>> configuration = DeepseekV2Config()
    >>> # Accessing the model configuration
    >>> model = DeepseekV2Model(configuration)
    >>> print(model.config)
    ```
    """

    base_model_tp_plan = {
        "layers.*.self_attn.q_proj": "colwise",
        "layers.*.self_attn.q_a_proj": "colwise",
        "layers.*.self_attn.q_b_proj": "colwise",
        "layers.*.self_attn.kv_b_proj": "colwise",
        "layers.*.self_attn.o_proj": "rowwise",
        "layers.*.mlp.gate_proj": "colwise",
        "layers.*.mlp.up_proj": "colwise",
        "layers.*.mlp.down_proj": "rowwise",
    }

    model_type = "deepseek_v2"
    keys_to_ignore_at_inference = ["past_key_values"]

    def __init__(
        self,
<<<<<<< HEAD
        vocab_size: Optional[int] = 32000,
        hidden_size: Optional[int] = 4096,
        intermediate_size: Optional[int] = 11008,
        num_hidden_layers: Optional[int] = 32,
        num_attention_heads: Optional[int] = 32,
        num_key_value_heads: Optional[int] = None,
        hidden_act: Optional[str] = "silu",
        max_position_embeddings: Optional[int] = 2048,
        initializer_range: Optional[float] = 0.02,
        rms_norm_eps: Optional[int] = 1e-6,
        use_cache: Optional[bool] = True,
        pad_token_id: Optional[int] = None,
        bos_token_id: Optional[int] = 1,
        eos_token_id: Optional[int] = 2,
        tie_word_embeddings: Optional[bool] = False,
        rope_parameters: Optional[RopeParameters | dict[RopeParameters]] = None,
        attention_bias: Optional[bool] = False,
        attention_dropout: Optional[float] = 0.0,
        mlp_bias: Optional[bool] = False,
        aux_loss_alpha: Optional[float] = 0.001,
        first_k_dense_replace: Optional[int] = 0,
        kv_lora_rank: Optional[int] = 512,
        q_lora_rank: Optional[int] = 1536,
        n_group: Optional[int] = None,
        n_routed_experts: Optional[int] = 64,
        n_shared_experts: Optional[int] = 2,
        qk_nope_head_dim: Optional[int] = 128,
        qk_rope_head_dim: Optional[int] = 64,
        routed_scaling_factor: Optional[float] = 1.0,
        seq_aux: Optional[bool] = True,
        topk_group: Optional[int] = None,
        topk_method: Optional[str] = "greedy",
        v_head_dim: Optional[int] = 128,
        num_experts_per_tok: Optional[int] = None,
        norm_topk_prob: Optional[bool] = False,
        moe_intermediate_size: Optional[int] = 1407,
=======
        vocab_size=32000,
        hidden_size=4096,
        intermediate_size=11008,
        num_hidden_layers=32,
        num_attention_heads=32,
        num_key_value_heads=None,
        hidden_act="silu",
        max_position_embeddings=2048,
        initializer_range=0.02,
        rms_norm_eps=1e-6,
        use_cache=True,
        pad_token_id=None,
        bos_token_id=1,
        eos_token_id=2,
        tie_word_embeddings=False,
        rope_theta=10000.0,
        rope_scaling=None,
        attention_bias=False,
        attention_dropout=0.0,
        mlp_bias=False,
        first_k_dense_replace=0,
        kv_lora_rank=512,
        q_lora_rank=1536,
        n_group=None,
        n_routed_experts=64,
        n_shared_experts=2,
        qk_nope_head_dim=128,
        qk_rope_head_dim=64,
        routed_scaling_factor=1.0,
        topk_group=None,
        topk_method="greedy",
        v_head_dim=128,
        num_experts_per_tok=None,
        moe_intermediate_size=1407,
>>>>>>> 93464a02
        **kwargs,
    ):
        super().__init__(**kwargs)

        del self.pretraining_tp
        self.first_k_dense_replace = first_k_dense_replace
        self.kv_lora_rank = kv_lora_rank
        self.q_lora_rank = q_lora_rank
        self.n_group = n_group
        self.n_routed_experts = n_routed_experts
        self.n_shared_experts = n_shared_experts
        self.qk_nope_head_dim = qk_nope_head_dim
        self.qk_rope_head_dim = qk_rope_head_dim
        self.routed_scaling_factor = routed_scaling_factor
        self.topk_group = topk_group
        self.topk_method = topk_method
        self.v_head_dim = v_head_dim
        self.num_experts_per_tok = num_experts_per_tok
        self.moe_intermediate_size = moe_intermediate_size
        self.head_dim = qk_rope_head_dim


def apply_rotary_emb(
    xq: torch.Tensor,
    xk: torch.Tensor,
    freqs_cis: torch.Tensor,
) -> tuple[torch.Tensor, torch.Tensor]:
    xq_ = torch.view_as_complex(xq.float().reshape(*xq.shape[:-1], -1, 2))
    xk_ = torch.view_as_complex(xk.float().reshape(*xk.shape[:-1], -1, 2))

    # Broadcast to [1, 1, seq_len, dim // 2]
    freqs_cis = freqs_cis.unsqueeze(1).to(xq_.device)

    xq_out = torch.view_as_real(xq_ * freqs_cis).flatten(3).type_as(xq)
    xk_out = torch.view_as_real(xk_ * freqs_cis).flatten(3).type_as(xk)
    return xq_out, xk_out


class DeepseekV2Experts(Qwen2MoeExperts, nn.ModuleList):
    def __init__(self, config):
        nn.ModuleList.__init__(self)
        self.num_experts = config.n_routed_experts
        for _ in range(config.n_routed_experts):
            self.append(DeepseekV2MLP(config, intermediate_size=config.moe_intermediate_size))


class DeepseekV2Moe(nn.Module):
    def __init__(self, config: DeepseekV2Config):
        super().__init__()
        self.config = config
        self.experts = DeepseekV2Experts(config)
        self.gate = nn.Linear(config.hidden_size, config.n_routed_experts, bias=False)
        if config.n_shared_experts is not None:
            intermediate_size = config.moe_intermediate_size * config.n_shared_experts
            self.shared_experts = DeepseekV2MLP(config=config, intermediate_size=intermediate_size)
        self.routed_scaling_factor = config.routed_scaling_factor
        self.topk_method = config.topk_method
        self.num_group = config.n_group
        self.top_k = config.num_experts_per_tok
        self.topk_group = config.topk_group

    def route_tokens_to_experts(self, router_logits):
        batch_size, seq_len, hidden_dim = router_logits.shape
        router_logits = router_logits.view(-1, hidden_dim)
        router_logits = router_logits.softmax(dim=-1, dtype=torch.float32)
        if self.topk_method == "greedy":
            topk_weight, topk_idx = torch.topk(router_logits, k=self.top_k, dim=-1, sorted=False)
        elif self.topk_method == "group_limited_greedy":
            group_scores = router_logits.view(batch_size * seq_len, self.num_group, -1).max(dim=-1).values
            group_idx = torch.topk(group_scores, k=self.topk_group, dim=-1, sorted=False)[1]
            group_mask = torch.zeros_like(group_scores)
            group_mask.scatter_(1, group_idx, 1)
            score_mask = (
                group_mask.unsqueeze(-1)
                .expand(batch_size * seq_len, self.num_group, self.num_experts // self.num_group)
                .reshape(batch_size * seq_len, -1)
            )
            tmp_scores = router_logits.masked_fill(~score_mask.bool(), 0.0)
            topk_weight, topk_idx = torch.topk(tmp_scores, k=self.top_k, dim=-1, sorted=False)

        topk_weight = topk_weight * self.routed_scaling_factor
        return topk_idx, topk_weight

    def forward(self, hidden_states: torch.Tensor) -> torch.Tensor:
        residuals = hidden_states
        orig_shape = hidden_states.shape
        router_logits = nn.functional.linear(hidden_states.type(torch.float32), self.gate.weight.type(torch.float32))
        router_logits = self.gate(hidden_states)
        topk_indices, topk_weights = self.route_tokens_to_experts(router_logits)
        hidden_states = hidden_states.view(-1, hidden_states.shape[-1])
        hidden_states = self.experts(hidden_states, topk_indices, topk_weights).view(*orig_shape)
        hidden_states = hidden_states + self.shared_experts(residuals)
        return hidden_states


class DeepseekV2MLP(LlamaMLP):
    def __init__(self, config: DeepseekV2Config, hidden_size=None, intermediate_size=None):
        super().__init__(config)
        self.hidden_size = config.hidden_size if hidden_size is None else hidden_size
        self.intermediate_size = config.intermediate_size if intermediate_size is None else intermediate_size


class DeepseekV2RMSNorm(LlamaRMSNorm):
    pass


class DeepseekV2RotaryEmbedding(LlamaRotaryEmbedding):
    @torch.no_grad()
    @dynamic_rope_update  # power user: used with advanced RoPE types (e.g. dynamic rope)
    def forward(self, x, position_ids, layer_type):
        inv_freq_expanded = self.inv_freq[None, :, None].float().expand(position_ids.shape[0], -1, 1)
        position_ids_expanded = position_ids[:, None, :].float()

        device_type = x.device.type if isinstance(x.device.type, str) and x.device.type != "mps" else "cpu"
        with torch.autocast(device_type=device_type, enabled=False):  # Force float32
            freqs = (inv_freq_expanded.to(x.device) @ position_ids_expanded).transpose(1, 2)
            freqs_cis = torch.polar(torch.ones_like(freqs), freqs)  # Convert to complex representation
            freqs_cis = freqs_cis * self.attention_scaling

        return freqs_cis


class DeepseekV2Attention(nn.Module):
    """Multi-headed attention from 'Attention Is All You Need' paper"""

    def __init__(self, config: DeepseekV2Config, layer_idx: Optional[int] = None):
        super().__init__()
        self.config = config
        self.layer_idx = layer_idx
        self.attention_dropout = config.attention_dropout
        self.hidden_size = config.hidden_size
        self.num_heads = config.num_attention_heads
        self.head_dim = config.head_dim
        self.max_position_embeddings = config.max_position_embeddings

        self.q_lora_rank = config.q_lora_rank
        self.qk_rope_head_dim = config.qk_rope_head_dim
        self.kv_lora_rank = config.kv_lora_rank
        self.v_head_dim = config.v_head_dim
        self.qk_nope_head_dim = config.qk_nope_head_dim
        self.qk_head_dim = config.qk_nope_head_dim + config.qk_rope_head_dim
        self.num_key_value_groups = config.num_attention_heads // config.num_key_value_heads

        self.is_causal = True

        if self.q_lora_rank is None:
            self.q_proj = nn.Linear(self.hidden_size, self.num_heads * self.qk_head_dim, bias=False)
        else:
            self.q_a_proj = nn.Linear(self.hidden_size, config.q_lora_rank, bias=config.attention_bias)
            self.q_a_layernorm = DeepseekV2RMSNorm(config.q_lora_rank)
            self.q_b_proj = nn.Linear(config.q_lora_rank, self.num_heads * self.qk_head_dim, bias=False)

        self.kv_a_proj_with_mqa = nn.Linear(
            self.hidden_size,
            config.kv_lora_rank + config.qk_rope_head_dim,
            bias=config.attention_bias,
        )
        self.kv_a_layernorm = DeepseekV2RMSNorm(config.kv_lora_rank)
        self.kv_b_proj = nn.Linear(
            config.kv_lora_rank,
            self.num_heads * (self.qk_head_dim - self.qk_rope_head_dim + self.v_head_dim),
            bias=False,
        )

        self.o_proj = nn.Linear(
            self.num_heads * self.v_head_dim,
            self.hidden_size,
            bias=config.attention_bias,
        )

        self.scaling = self.qk_head_dim ** (-0.5)
        self.rotary_emb = DeepseekV2RotaryEmbedding(config=config)

    @deprecate_kwarg("past_key_value", new_name="past_key_values", version="4.58")
    def forward(
        self,
        hidden_states: torch.Tensor,
        attention_mask: Optional[torch.Tensor] = None,
        past_key_values: Optional[Cache] = None,
        cache_position: Optional[torch.LongTensor] = None,
        position_embeddings: Optional[tuple[torch.Tensor, torch.Tensor]] = None,
        position_ids: Optional[torch.Tensor] = None,
        **kwargs,
    ) -> tuple[torch.Tensor, Optional[torch.Tensor], Optional[tuple[torch.Tensor]]]:
        if "padding_mask" in kwargs:
            warnings.warn(
                "Passing `padding_mask` is deprecated and will be removed in v4.37. Please make sure use `attention_mask` instead.`"
            )
        batch_size, seq_length = hidden_states.shape[:-1]
        query_shape = (batch_size, seq_length, -1, self.qk_head_dim)
        key_shape = (batch_size, seq_length, -1, self.qk_nope_head_dim + self.v_head_dim)

        if self.q_lora_rank is None:
            q = self.q_proj(hidden_states)
        else:
            q = self.q_b_proj(self.q_a_layernorm(self.q_a_proj(hidden_states)))
        q = q.view(query_shape).transpose(1, 2)
        q_nope, q_pe = torch.split(q, [self.qk_nope_head_dim, self.qk_rope_head_dim], dim=-1)

        compressed_kv = self.kv_a_proj_with_mqa(hidden_states)
        k_nope, k_pe = torch.split(compressed_kv, [self.kv_lora_rank, self.qk_rope_head_dim], dim=-1)
        k_nope = self.kv_b_proj(self.kv_a_layernorm(k_nope)).view(key_shape).transpose(1, 2)
        k_nope, value_states = torch.split(k_nope, [self.qk_nope_head_dim, self.v_head_dim], dim=-1)

        k_pe = k_pe.view(batch_size, 1, seq_length, self.qk_rope_head_dim)

        if position_embeddings is None:
            position_embeddings = self.rotary_emb(hidden_states, position_ids)
        else:
            logger.warning_once(
                "The attention layers in this model are transitioning to computing the RoPE embeddings internally "
                "through `position_ids` (2D tensor with the indexes of the tokens). Suing pre-computed"
                "`position_embeddings` (Tuple of tensors, containing cos and sin) is deprecated and will be "
                "removed in v4.60.0. Make sure to pass `position_ids` instead."
            )

        q_pe, k_pe = apply_rotary_emb(q_pe, k_pe, position_embeddings.to(q_pe.device))

        k_pe = k_pe.expand(*k_nope.shape[:-1], -1)
        query_states = torch.cat((q_nope, q_pe), dim=-1)
        key_states = torch.cat((k_nope, k_pe), dim=-1)

        if past_key_values is not None:
            # sin and cos are specific to RoPE models; cache_position needed for the static cache
            cache_kwargs = {"cache_position": cache_position}
            key_states, value_states = past_key_values.update(key_states, value_states, self.layer_idx, cache_kwargs)

        if self.config._attn_implementation == "flash_attention_2" and self.qk_head_dim != self.v_head_dim:
            value_states = F.pad(value_states, [0, self.qk_head_dim - self.v_head_dim])

        attention_interface: Callable = eager_attention_forward
        if self.config._attn_implementation != "eager":
            attention_interface = ALL_ATTENTION_FUNCTIONS[self.config._attn_implementation]

        attn_output, attn_weights = attention_interface(
            self,
            query_states,
            key_states,
            value_states,
            attention_mask,
            dropout=0.0 if not self.training else self.attention_dropout,
            scaling=self.scaling,
            **kwargs,
        )

        if self.config._attn_implementation == "flash_attention_2" and self.qk_head_dim != self.v_head_dim:
            attn_output = attn_output[:, :, :, : self.v_head_dim]

        attn_output = attn_output.reshape(batch_size, seq_length, -1).contiguous()
        attn_output = self.o_proj(attn_output)
        return attn_output, attn_weights


class DeepseekV2DecoderLayer(LlamaDecoderLayer):
    def __init__(self, config: DeepseekV2Config, layer_idx: int):
        super().__init__(config, layer_idx)

        self.self_attn = DeepseekV2Attention(config=config, layer_idx=layer_idx)
        self.mlp = DeepseekV2Moe(config) if layer_idx >= config.first_k_dense_replace else DeepseekV2MLP(config)

        self.input_layernorm = DeepseekV2RMSNorm(config.hidden_size, eps=config.rms_norm_eps)
        self.post_attention_layernorm = DeepseekV2RMSNorm(config.hidden_size, eps=config.rms_norm_eps)


class DeepseekV2PreTrainedModel(LlamaPreTrainedModel):
    _can_compile_fullgraph = False

    def _init_weights(self, module):
        PreTrainedModel._init_weights(self, module)
        if isinstance(module, DeepseekV2Moe):
            module.gate.weight.data.normal_(mean=0.0, std=self.config.initializer_range)


class DeepseekV2ForCausalLM(LlamaForCausalLM):
    pass


class DeepseekV2ForSequenceClassification(LlamaForSequenceClassification):
    pass


__all__ = [
    "DeepseekV2PreTrainedModel",
    "DeepseekV2Model",  # noqa: F822
    "DeepseekV2ForCausalLM",
    "DeepseekV2ForSequenceClassification",
    "DeepseekV2Config",
]<|MERGE_RESOLUTION|>--- conflicted
+++ resolved
@@ -36,11 +36,6 @@
     LlamaRotaryEmbedding,
     eager_attention_forward,
 )
-<<<<<<< HEAD
-=======
-from ..llama4.modeling_llama4 import Llama4TextRotaryEmbedding
-from ..qwen2_moe.modeling_qwen2_moe import Qwen2MoeExperts
->>>>>>> 93464a02
 
 
 logger = logging.get_logger(__name__)
@@ -155,7 +150,6 @@
 
     def __init__(
         self,
-<<<<<<< HEAD
         vocab_size: Optional[int] = 32000,
         hidden_size: Optional[int] = 4096,
         intermediate_size: Optional[int] = 11008,
@@ -190,44 +184,7 @@
         topk_method: Optional[str] = "greedy",
         v_head_dim: Optional[int] = 128,
         num_experts_per_tok: Optional[int] = None,
-        norm_topk_prob: Optional[bool] = False,
         moe_intermediate_size: Optional[int] = 1407,
-=======
-        vocab_size=32000,
-        hidden_size=4096,
-        intermediate_size=11008,
-        num_hidden_layers=32,
-        num_attention_heads=32,
-        num_key_value_heads=None,
-        hidden_act="silu",
-        max_position_embeddings=2048,
-        initializer_range=0.02,
-        rms_norm_eps=1e-6,
-        use_cache=True,
-        pad_token_id=None,
-        bos_token_id=1,
-        eos_token_id=2,
-        tie_word_embeddings=False,
-        rope_theta=10000.0,
-        rope_scaling=None,
-        attention_bias=False,
-        attention_dropout=0.0,
-        mlp_bias=False,
-        first_k_dense_replace=0,
-        kv_lora_rank=512,
-        q_lora_rank=1536,
-        n_group=None,
-        n_routed_experts=64,
-        n_shared_experts=2,
-        qk_nope_head_dim=128,
-        qk_rope_head_dim=64,
-        routed_scaling_factor=1.0,
-        topk_group=None,
-        topk_method="greedy",
-        v_head_dim=128,
-        num_experts_per_tok=None,
-        moe_intermediate_size=1407,
->>>>>>> 93464a02
         **kwargs,
     ):
         super().__init__(**kwargs)
