--- conflicted
+++ resolved
@@ -302,11 +302,8 @@
         self.k_norm = Exaone4RMSNorm(self.head_dim, eps=config.rms_norm_eps)
         self.rotary_emb = Exaone4RotaryEmbedding(config=config, layer_type=layer_type)
 
-<<<<<<< HEAD
     @deprecate_kwarg("position_embeddings", version="4.60.0")
-=======
     @deprecate_kwarg("past_key_value", new_name="past_key_values", version="4.58")
->>>>>>> 7dd82f30
     def forward(
         self,
         hidden_states: torch.Tensor,
