#                🚨🚨🚨🚨🚨🚨🚨🚨🚨🚨🚨🚨🚨🚨🚨🚨🚨🚨🚨🚨🚨🚨🚨🚨🚨🚨🚨🚨🚨🚨🚨🚨🚨🚨🚨🚨🚨🚨🚨🚨🚨🚨🚨🚨🚨🚨🚨🚨
#           This file was automatically generated from src/transformers/models/glm4v_moe/modular_glm4v_moe.py.
#               Do NOT edit this file manually as any edits will be overwritten by the generation of
#             the file from the modular. If any change should be done, please apply the change to the
#                          modular_glm4v_moe.py file directly. One of our CI enforces this.
#                🚨🚨🚨🚨🚨🚨🚨🚨🚨🚨🚨🚨🚨🚨🚨🚨🚨🚨🚨🚨🚨🚨🚨🚨🚨🚨🚨🚨🚨🚨🚨🚨🚨🚨🚨🚨🚨🚨🚨🚨🚨🚨🚨🚨🚨🚨🚨🚨
# coding=utf-8
# Copyright 2025 The ZhipuAI Inc. team and HuggingFace Inc. team. All rights reserved.
#
# Licensed under the Apache License, Version 2.0 (the "License");
# you may not use this file except in compliance with the License.
# You may obtain a copy of the License at
#
#     http://www.apache.org/licenses/LICENSE-2.0
#
# Unless required by applicable law or agreed to in writing, software
# distributed under the License is distributed on an "AS IS" BASIS,
# WITHOUT WARRANTIES OR CONDITIONS OF ANY KIND, either express or implied.
# See the License for the specific language governing permissions and
# limitations under the License.
<<<<<<< HEAD
from typing import Optional

from ...configuration_utils import PretrainedConfig
from ...modeling_rope_utils import RopeParameters, rope_config_validation, standardize_rope_params
=======
from ...configuration_utils import PreTrainedConfig
from ...modeling_rope_utils import rope_config_validation
>>>>>>> 93464a02


class Glm4vMoeVisionConfig(PreTrainedConfig):
    r"""
    This is the configuration class to store the configuration of a [`Glm4vMoeVisionModel`]. It is used to instantiate an Glm4vMoeVisionModel
    model according to the specified arguments, defining the model architecture. Instantiating a configuration with the defaults will yield
    a similar configuration to that of
    GLM-4.1V-9B-Thinking [THUDM/GLM-4.1V-9B-Thinking](https://huggingface.co/THUDM/GLM-4.1V-9B-Thinking).

    Args:
        hidden_size (`int`, *optional*, defaults to 1536):
            Dimensionality of the encoder layers and the pooler layer.
        depth (`int`, *optional*, defaults to 24):
            Number of layers (depth) in the model.
        attention_bias (`bool`, *optional*, defaults to `False`):
            Whether to add a bias to the queries, keys and values.
        intermediate_size (`int`, *optional*, defaults to 13696):
            Dimensionality of the "intermediate" (i.e., feed-forward) layer in the Transformer encoder.
        hidden_act (`str` or `function`, *optional*, defaults to `"selu"`):
            The non-linear activation function (function or string) in the encoder and pooler. If string, `"gelu"`,
            `"relu"`, `"selu"` and `"gelu_new"` are supported.
        hidden_dropout_prob (`float`, *optional*, defaults to 0.0):
            The dropout probability for all fully connected layers in the embeddings, encoder, and pooler.
        attention_dropout (`float`, *optional*, defaults to 0.0):
            Dropout probability for attention weights.
        projection_dropout (`float`, *optional*, defaults to 0.0):
            Dropout probability for the projection layer.
        initializer_range (`float`, *optional*, defaults to 0.02):
            The standard deviation of the truncated_normal_initializer for initializing all weight matrices.
        image_size (`int` or `list[int]`, *optional*, defaults to `[336, 336]`):
            The size (resolution) of each image.
        patch_size (`int`, *optional*, defaults to `14`):
            The size (resolution) of each patch.
        num_channels (`int`, *optional*, defaults to 3):
            The number of input channels.
        out_hidden_size (`int`, *optional*, defaults to 4096):
            The output hidden size of the vision model.
        rms_norm_eps (`float`, *optional*, defaults to 1e-05):
            The epsilon used by the rms normalization layers.
        spatial_merge_size (`int`, *optional*, defaults to 2):
            The size used for merging spatial dimensions.
        temporal_patch_size (`int`, *optional*, defaults to 2):
            The size used for patches along the temporal dimension.
    Example:

    ```python
    >>> from transformers import Glm4vMoeVisionConfig, Glm4vMoeVisionModel

    >>> # Initializing a Glm4vMoeVisionConfig GLM-4.1V-9B style configuration
    >>> configuration = Glm4vMoeVisionConfig()

    >>> # Initializing a model (with random weights) from the GLM-4.1V-9B configuration
    >>> model = Glm4vMoeVisionModel(configuration)

    >>> # Accessing the model configuration
    >>> configuration = model.config
    ```"""

    model_type = "glm4v_moe"
    base_config_key = "vision_config"

    def __init__(
        self,
        depth=24,
        hidden_size=1536,
        hidden_act="silu",
        attention_bias=False,
        attention_dropout=0.0,
        num_heads=12,
        in_channels=3,
        image_size=336,
        patch_size=14,
        rms_norm_eps=1e-05,
        spatial_merge_size=2,
        temporal_patch_size=2,
        out_hidden_size=4096,
        intermediate_size=13696,
        initializer_range=0.02,
        **kwargs,
    ):
        super().__init__(**kwargs)

        self.depth = depth
        self.hidden_size = hidden_size
        self.hidden_act = hidden_act
        self.num_heads = num_heads
        self.in_channels = in_channels
        self.image_size = image_size
        self.patch_size = patch_size
        self.spatial_merge_size = spatial_merge_size
        self.temporal_patch_size = temporal_patch_size
        self.out_hidden_size = out_hidden_size
        self.intermediate_size = intermediate_size
        self.initializer_range = initializer_range
        self.rms_norm_eps = rms_norm_eps
        self.attention_bias = attention_bias
        self.attention_dropout = attention_dropout


class Glm4vMoeTextConfig(PreTrainedConfig):
    r"""
    This is the configuration class to store the configuration of a [`Glm4vMoeModel`]. It is used to instantiate a
    GLM-4.5V model according to the specified arguments, defining the model architecture. Instantiating a
    configuration with the defaults will yield a similar configuration to that of
    GLM-4.5V [zai-org/GLM-4.5V](https://huggingface.co/zai-org/GLM-4.5V).

    Configuration objects inherit from [`PreTrainedConfig`] and can be used to control the model outputs. Read the
    documentation from [`PreTrainedConfig`] for more information.

    Args:
        vocab_size (`int`, *optional*, defaults to 151424):
            Vocabulary size of the Glm4vMoe model. Defines the number of different tokens that can be represented by the
            `inputs_ids` passed when calling [`Glm4vMoeModel`]
        hidden_size (`int`, *optional*, defaults to 4096):
            Dimension of the hidden representations.
        intermediate_size (`int`, *optional*, defaults to 10944):
            Dimension of the MLP representations.
        num_hidden_layers (`int`, *optional*, defaults to 46):
            Number of hidden layers in the Transformer encoder.
        num_attention_heads (`int`, *optional*, defaults to 96):
            Number of attention heads for each attention layer in the Transformer encoder.
        partial_rotary_factor (`float`, *optional*, defaults to 0.5): The factor of the partial rotary position.
        num_key_value_heads (`int`, *optional*, defaults to 8):
            This is the number of key_value heads that should be used to implement Grouped Query Attention. If
            `num_key_value_heads=num_attention_heads`, the model will use Multi Head Attention (MHA), if
            `num_key_value_heads=1` the model will use Multi Query Attention (MQA) otherwise GQA is used. When
            converting a multi-head checkpoint to a GQA checkpoint, each group key and value head should be constructed
            by meanpooling all the original heads within that group. For more details checkout [this
            paper](https://huggingface.co/papers/2305.13245). If it is not specified, will default to `32`.
        hidden_act (`str` or `function`, *optional*, defaults to `"silu"`):
            The non-linear activation function (function or string) in the decoder.
        max_position_embeddings (`int`, *optional*, defaults to 65536):
            The maximum sequence length that this model might ever be used with.
        initializer_range (`float`, *optional*, defaults to 0.02):
            The standard deviation of the truncated_normal_initializer for initializing all weight matrices.
        rms_norm_eps (`float`, *optional*, defaults to 1e-05):
            The epsilon used by the rms normalization layers.
        use_cache (`bool`, *optional*, defaults to `True`):
            Whether or not the model should return the last key/values attentions (not used by all models). Only
            relevant if `config.is_decoder=True`.
        tie_word_embeddings (`bool`, *optional*, defaults to `False`):
            Whether the model's input and output word embeddings should be tied.
        rope_parameters (`RopeParameters`, *optional*):
            Dictionary containing the configuration parameters for the RoPE embeddings. The dictionaty should contain
            a value for `rope_theta` and optionally parameters used for scaling in case you want to use RoPE
            with longer `max_position_embeddings`.
        attention_bias (`bool`, defaults to `True`, *optional*, defaults to `True`):
            Whether to use a bias in the query, key, value and output projection layers during self-attention.
        attention_dropout (`float`, *optional*, defaults to 0.0):
            The dropout ratio for the attention probabilities.
        moe_intermediate_size (`int`, *optional*, defaults to 1408):
            Intermediate size of the routed expert.
        num_experts_per_tok (`int`, *optional*, defaults to 8):
            number of experts per token.
        n_shared_experts (`int`, *optional*, defaults to 1):
            Number of shared experts.
        n_routed_experts (`int`, *optional*, defaults to 128):
            Number of routed experts.
        routed_scaling_factor (`float`, *optional*, defaults to 1.0):
            Scaling factor or routed experts.
        n_group (`int`, *optional*, defaults to 1):
            Number of groups for routed experts.
        topk_group (`int`, *optional*, defaults to 1):
            Number of selected groups for each token(for each token, ensuring the selected experts is only within `topk_group` groups).
        first_k_dense_replace (`int`, *optional*, defaults to 1):
            Number of dense layers in shallow layers(embed->dense->dense->...->dense->moe->moe...->lm_head).
                                                                    \--k dense layers--/
        norm_topk_prob (`bool`, *optional*, defaults to `True`):
            Whether to normalize the topk probabilities.

    ```python
    >>> from transformers import Glm4vMoeTextModel, Glm4vMoeConfig

    >>> # Initializing a GLM-4.5V style configuration
    >>> configuration = Glm4vMoeConfig()

    >>> # Initializing a model from the GLM-4.5V style configuration
    >>> model = Glm4vMoeTextModel(configuration)

    >>> # Accessing the model configuration
    >>> configuration = model.config
    ```"""

    model_type = "Glm4vMoe_text"
    keys_to_ignore_at_inference = ["past_key_values"]
    # Default tensor parallel plan for base model `Glm4vMoe`
    base_model_tp_plan = {
        "layers.*.self_attn.q_proj": "colwise",
        "layers.*.self_attn.k_proj": "colwise",
        "layers.*.self_attn.v_proj": "colwise",
        "layers.*.self_attn.o_proj": "rowwise",
        "layers.*.mlp.gate_up_proj": "colwise_rep",  # we need to replicate here due to the `chunk` operation
        "layers.*.mlp.down_proj": "rowwise_rep",  # we need to replicate here due to the `chunk` operation
    }
    base_model_pp_plan = {
        "embed_tokens": (["input_ids"], ["inputs_embeds"]),
        "layers": (["hidden_states", "attention_mask"], ["hidden_states"]),
        "norm": (["hidden_states"], ["hidden_states"]),
    }
    attribute_map = {
        "num_local_experts": "n_routed_experts",
    }
    base_config_key = "text_config"

    def __init__(
        self,
        vocab_size: Optional[int] = 151424,
        hidden_size: Optional[int] = 4096,
        intermediate_size: Optional[int] = 10944,
        num_hidden_layers: Optional[int] = 46,
        num_attention_heads: Optional[int] = 96,
        partial_rotary_factor: Optional[float] = 0.5,
        num_key_value_heads: Optional[int] = 8,
        hidden_act: Optional[str] = "silu",
        max_position_embeddings: Optional[int] = 65536,
        initializer_range: Optional[float] = 0.02,
        rms_norm_eps: Optional[int] = 1e-5,
        use_cache: Optional[bool] = True,
        tie_word_embeddings: Optional[bool] = False,
        rope_parameters: Optional[RopeParameters | dict[RopeParameters]] = None,
        attention_bias: Optional[bool] = True,
        attention_dropout: Optional[float] = 0.0,
        moe_intermediate_size: Optional[int] = 1408,
        num_experts_per_tok: Optional[int] = 8,
        n_shared_experts: Optional[int] = 1,
        n_routed_experts: Optional[int] = 128,
        routed_scaling_factor: Optional[float] = 1.0,
        n_group: Optional[int] = 1,
        topk_group: Optional[int] = 1,
        first_k_dense_replace: Optional[int] = 1,
        norm_topk_prob: Optional[bool] = True,
        **kwargs,
    ):
        super().__init__(tie_word_embeddings=tie_word_embeddings, **kwargs)
        self.vocab_size = vocab_size
        self.max_position_embeddings = max_position_embeddings
        self.hidden_size = hidden_size
        self.intermediate_size = intermediate_size
        self.num_hidden_layers = num_hidden_layers
        self.num_attention_heads = num_attention_heads
        self.partial_rotary_factor = partial_rotary_factor

        self.num_key_value_heads = num_key_value_heads
        self.hidden_act = hidden_act
        self.initializer_range = initializer_range
        self.rms_norm_eps = rms_norm_eps
        self.use_cache = use_cache
        self.attention_bias = attention_bias
        self.attention_dropout = attention_dropout
        self.rope_parameters = rope_parameters

        # Validate the correctness of rotary position embeddings parameters
        rope_theta = kwargs.get("rope_theta", 10000.0)
        standardize_rope_params(self, rope_theta=rope_theta)
        rope_config_validation(self, ignore_keys={"mrope_section"})

        # MoE arguments
        self.moe_intermediate_size = moe_intermediate_size
        self.num_experts_per_tok = num_experts_per_tok
        self.n_group = n_group
        self.topk_group = topk_group
        self.n_shared_experts = n_shared_experts
        self.n_routed_experts = n_routed_experts
        self.routed_scaling_factor = routed_scaling_factor
        self.first_k_dense_replace = first_k_dense_replace
        self.norm_topk_prob = norm_topk_prob


class Glm4vMoeConfig(PreTrainedConfig):
    r"""
    This is the configuration class to store the configuration of a [`Glm4vMoeModel`]. It is used to instantiate a
    GLM-4.5V model according to the specified arguments, defining the model architecture. Instantiating a
    configuration with the defaults will yield a similar configuration to that of
    GLM-4.5V [zai-org/GLM-4.5V](https://huggingface.co/zai-org/GLM-4.5V).

    Configuration objects inherit from [`PreTrainedConfig`] and can be used to control the model outputs. Read the
    documentation from [`PreTrainedConfig`] for more information.


    Args:
        text_config (`Union[PreTrainedConfig, dict]`, *optional*, defaults to `Glm4vMoeTextConfig`):
            The config object or dictionary of the text backbone.
        vision_config (`Union[PreTrainedConfig, dict]`,  *optional*, defaults to `Glm4vMoeVisionConfig`):
            The config object or dictionary of the vision backbone.
        image_token_id (`int`, *optional*, defaults to 151363):
            The image token index to encode the image prompt.
        video_token_id (`int`, *optional*, defaults to 151364):
            The video token index to encode the image prompt.
        image_start_token_id (`int`, *optional*, defaults to 151339):
            The image start token index to encode the start of image.
        image_end_token_id (`int`, *optional*, defaults to 151340):
            The image end token index to encode the end of image.
        video_start_token_id (`int`, *optional*, defaults to 151341):
            The video start token index to encode the start of video.
        video_end_token_id (`int`, *optional*, defaults to 151342):
            The video end token index to encode the end of video.

    ```python
    >>> from transformers import Glm4vMoeForConditionalGeneration, Glm4vMoeConfig

    >>> # Initializing a GLM-4.5V style configuration
    >>> configuration = Glm4vMoeConfig()

    >>> # Initializing a model from the GLM-4.5V style configuration
    >>> model = Glm4vMoeForConditionalGeneration(configuration)

    >>> # Accessing the model configuration
    >>> configuration = model.config
    ```"""

    model_type = "glm4v_moe"
    sub_configs = {"vision_config": Glm4vMoeVisionConfig, "text_config": Glm4vMoeTextConfig}
    keys_to_ignore_at_inference = ["past_key_values"]

    def __init__(
        self,
        text_config=None,
        vision_config=None,
        image_token_id=151363,
        video_token_id=151364,
        image_start_token_id=151339,
        image_end_token_id=151340,
        video_start_token_id=151341,
        video_end_token_id=151342,
        **kwargs,
    ):
        super().__init__(**kwargs)
        if isinstance(vision_config, dict):
            self.vision_config = self.sub_configs["vision_config"](**vision_config)
        elif vision_config is None:
            self.vision_config = self.sub_configs["vision_config"]()

        if isinstance(text_config, dict):
            self.text_config = self.sub_configs["text_config"](**text_config)
        elif text_config is None:
            self.text_config = self.sub_configs["text_config"](**kwargs)

        self.image_token_id = image_token_id
        self.video_token_id = video_token_id
        self.video_start_token_id = video_start_token_id
        self.video_end_token_id = video_end_token_id
        self.image_start_token_id = image_start_token_id
        self.image_end_token_id = image_end_token_id


__all__ = ["Glm4vMoeConfig", "Glm4vMoeTextConfig"]<|MERGE_RESOLUTION|>--- conflicted
+++ resolved
@@ -18,15 +18,10 @@
 # WITHOUT WARRANTIES OR CONDITIONS OF ANY KIND, either express or implied.
 # See the License for the specific language governing permissions and
 # limitations under the License.
-<<<<<<< HEAD
 from typing import Optional
 
 from ...configuration_utils import PretrainedConfig
 from ...modeling_rope_utils import RopeParameters, rope_config_validation, standardize_rope_params
-=======
-from ...configuration_utils import PreTrainedConfig
-from ...modeling_rope_utils import rope_config_validation
->>>>>>> 93464a02
 
 
 class Glm4vMoeVisionConfig(PreTrainedConfig):
