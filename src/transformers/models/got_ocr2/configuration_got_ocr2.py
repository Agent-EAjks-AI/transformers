#                🚨🚨🚨🚨🚨🚨🚨🚨🚨🚨🚨🚨🚨🚨🚨🚨🚨🚨🚨🚨🚨🚨🚨🚨🚨🚨🚨🚨🚨🚨🚨🚨🚨🚨🚨🚨🚨🚨🚨🚨🚨🚨🚨🚨🚨🚨🚨🚨
#           This file was automatically generated from src/transformers/models/got_ocr2/modular_got_ocr2.py.
#               Do NOT edit this file manually as any edits will be overwritten by the generation of
#             the file from the modular. If any change should be done, please apply the change to the
#                          modular_got_ocr2.py file directly. One of our CI enforces this.
#                🚨🚨🚨🚨🚨🚨🚨🚨🚨🚨🚨🚨🚨🚨🚨🚨🚨🚨🚨🚨🚨🚨🚨🚨🚨🚨🚨🚨🚨🚨🚨🚨🚨🚨🚨🚨🚨🚨🚨🚨🚨🚨🚨🚨🚨🚨🚨🚨
# coding=utf-8
# Copyright 2024 HuggingFace Inc. team. All rights reserved.
#
# Licensed under the Apache License, Version 2.0 (the "License");
# you may not use this file except in compliance with the License.
# You may obtain a copy of the License at
#
#     http://www.apache.org/licenses/LICENSE-2.0
#
# Unless required by applicable law or agreed to in writing, software
# distributed under the License is distributed on an "AS IS" BASIS,
# WITHOUT WARRANTIES OR CONDITIONS OF ANY KIND, either express or implied.
# See the License for the specific language governing permissions and
# limitations under the License.


<<<<<<< HEAD
from typing import Optional

from ...configuration_utils import PretrainedConfig
=======
from ...configuration_utils import PreTrainedConfig
>>>>>>> 93464a02
from ..auto import CONFIG_MAPPING, AutoConfig


class GotOcr2VisionConfig(PreTrainedConfig):
    r"""
    This is the configuration class to store the configuration of a [`GotOcr2VisionModel`]. It is used to instantiate a GOT_OCR2
    vision encoder according to the specified arguments, defining the model architecture. Instantiating a configuration
    defaults will yield a similar configuration to that of the SAM ViT-h
    [facebook/sam-vit-huge](https://huggingface.co/facebook/sam-vit-huge) architecture.

    Configuration objects inherit from [`PreTrainedConfig`] and can be used to control the model outputs. Read the
    documentation from [`PreTrainedConfig`] for more information.

    Args:
        hidden_size (`int`, *optional*, defaults to 768):
            Dimensionality of the encoder layers and the pooler layer.
        output_channels (`int`, *optional*, defaults to 256):
            Dimensionality of the output channels in the Patch Encoder.
        num_hidden_layers (`int`, *optional*, defaults to 12):
            Number of hidden layers in the Transformer encoder.
        num_attention_heads (`int`, *optional*, defaults to 12):
            Number of attention heads for each attention layer in the Transformer encoder.
        num_channels (`int`, *optional*, defaults to 3):
            Number of channels in the input image.
        image_size (`int`, *optional*, defaults to 1024):
            Expected resolution. Target size of the resized input image.
        patch_size (`int`, *optional*, defaults to 16):
            Size of the patches to be extracted from the input image.
        hidden_act (`str`, *optional*, defaults to `"gelu"`):
            The non-linear activation function (function or string)
        layer_norm_eps (`float`, *optional*, defaults to 1e-06):
            The epsilon used by the layer normalization layers.
        attention_dropout (`float`, *optional*, defaults to 0.0):
            The dropout ratio for the attention probabilities.
        initializer_range (`float`, *optional*, defaults to 1e-10):
            The standard deviation of the truncated_normal_initializer for initializing all weight matrices.
        qkv_bias (`bool`, *optional*, defaults to `True`):
            Whether to add a bias to query, key, value projections.
        use_abs_pos (`bool`, *optional*, defaults to `True`):
            Whether to use absolute position embedding.
        use_rel_pos (`bool`, *optional*, defaults to `True`):
            Whether to use relative position embedding.
        window_size (`int`, *optional*, defaults to 14):
            Window size for relative position.
        global_attn_indexes (`list[int]`, *optional*, defaults to `[2, 5, 8, 11]`):
            The indexes of the global attention layers.
        mlp_dim (`int`, *optional*, defaults to 3072):
            The dimensionality of the MLP layer in the Transformer encoder.
    """

    base_config_key = "vision_config"

    def __init__(
        self,
        hidden_size=768,
        output_channels=256,
        num_hidden_layers=12,
        num_attention_heads=12,
        num_channels=3,
        image_size=1024,
        patch_size=16,
        hidden_act="gelu",
        layer_norm_eps=1e-06,
        attention_dropout=0.0,
        initializer_range=1e-10,
        qkv_bias=True,
        use_abs_pos=True,
        use_rel_pos=True,
        window_size=14,
        global_attn_indexes=[2, 5, 8, 11],
        mlp_dim=3072,
        **kwargs,
    ):
        super().__init__(**kwargs)

        self.hidden_size = hidden_size
        self.output_channels = output_channels
        self.num_hidden_layers = num_hidden_layers
        self.num_attention_heads = num_attention_heads
        self.num_channels = num_channels
        self.image_size = image_size
        self.patch_size = patch_size
        self.hidden_act = hidden_act
        self.layer_norm_eps = layer_norm_eps
        self.attention_dropout = attention_dropout
        self.initializer_range = initializer_range
        self.qkv_bias = qkv_bias
        self.use_abs_pos = use_abs_pos
        self.use_rel_pos = use_rel_pos
        self.window_size = window_size
        self.global_attn_indexes = global_attn_indexes
        self.mlp_dim = mlp_dim


class GotOcr2Config(PreTrainedConfig):
    r"""
    This is the configuration class to store the configuration of a [`GotOcr2ForConditionalGeneration`]. It is used to instantiate a
    GotOcr2 model according to the specified arguments, defining the model architecture. Instantiating a configuration
    with the defaults will yield a similar configuration to that of GOT-OCR-2.0.

    e.g [stepfun-ai/GOT-OCR-2.0-hf](https://huggingface.co/stepfun-ai/GOT-OCR-2.0-hf)

    Configuration objects inherit from [`PreTrainedConfig`] and can be used to control the model outputs. Read the
    documentation from [`PreTrainedConfig`] for more information.


    Args:
        vision_config (`Union[AutoConfig, dict]`,  *optional*, defaults to `CLIPVisionConfig`):
            The config object or dictionary of the vision backbone.
        text_config (`Union[AutoConfig, dict]`, *optional*, defaults to `LlamaConfig`):
            The config object or dictionary of the text backbone.
        image_token_index (`int`, *optional*, defaults to 151859):
            The image token index to encode the image prompt.
        image_seq_length (`int`, *optional*, defaults to 576):
            Sequence length of one image embedding.
        pad_token_id (`int`, *optional*, defaults to -1):
            Padding token id.

    ```python
    >>> from transformers import GotOcr2ForConditionalGeneration, GotOcr2Config

    >>> # Initializing a GotOcr2 style configuration
    >>> configuration = GotOcr2Config()

    >>> # Initializing a model from the Qwen2-VL-7B style configuration
    >>> model = GotOcr2ForConditionalGeneration(configuration)

    >>> # Accessing the model configuration
    >>> configuration = model.config
    ```"""

    model_type = "got_ocr2"
    attribute_map = {
        "image_token_id": "image_token_index",
    }
    sub_configs = {"text_config": AutoConfig, "vision_config": GotOcr2VisionConfig}

    def __init__(
        self,
        vision_config: Optional[dict] = None,
        text_config: Optional[dict] = None,
        image_token_index: Optional[int] = 151859,
        image_seq_length: Optional[int] = 576,
        pad_token_id: Optional[int] = -1,
        **kwargs,
    ):
        self.image_token_index = image_token_index
        self.image_seq_length = image_seq_length
        self.pad_token_id = pad_token_id

        if vision_config is None:
            self.vision_config = GotOcr2VisionConfig()
        elif isinstance(vision_config, dict):
            self.vision_config = GotOcr2VisionConfig(**vision_config)
        elif isinstance(vision_config, GotOcr2VisionConfig):
            self.vision_config = vision_config

        if isinstance(text_config, dict):
            text_config["model_type"] = text_config.get("model_type", "qwen2")
            text_config = CONFIG_MAPPING[text_config["model_type"]](**text_config)
        elif text_config is None:
            text_config = CONFIG_MAPPING["qwen2"](
                vocab_size=151860,
                hidden_size=1024,
                intermediate_size=2816,
                num_hidden_layers=24,
                num_attention_heads=16,
                num_key_value_heads=16,
                hidden_act="silu",
                max_position_embeddings=32768,
                initializer_range=0.02,
                rms_norm_eps=1e-6,
                use_cache=True,
                tie_word_embeddings=True,
                rope_theta=1000000.0,
                rope_parameters=None,
                use_sliding_window=False,
                sliding_window=4096,
                max_window_layers=21,
                attention_dropout=0.0,
            )

        self.text_config = text_config

        super().__init__(**kwargs)


__all__ = ["GotOcr2VisionConfig", "GotOcr2Config"]<|MERGE_RESOLUTION|>--- conflicted
+++ resolved
@@ -20,13 +20,9 @@
 # limitations under the License.
 
 
-<<<<<<< HEAD
 from typing import Optional
 
 from ...configuration_utils import PretrainedConfig
-=======
-from ...configuration_utils import PreTrainedConfig
->>>>>>> 93464a02
 from ..auto import CONFIG_MAPPING, AutoConfig
 
 
