# coding=utf-8
# Copyright 2025 IBM and the HuggingFace Inc. team. All rights reserved.
#
#
# Licensed under the Apache License, Version 2.0 (the "License");
# you may not use this file except in compliance with the License.
# You may obtain a copy of the License at
#
#     http://www.apache.org/licenses/LICENSE-2.0
#
# Unless required by applicable law or agreed to in writing, software
# distributed under the License is distributed on an "AS IS" BASIS,
# WITHOUT WARRANTIES OR CONDITIONS OF ANY KIND, either express or implied.
# See the License for the specific language governing permissions and
# limitations under the License.
from typing import Optional, Union

import torch
from torch import nn

from ...cache_utils import Cache
from ...modeling_outputs import BaseModelOutputWithPast, MoeModelOutputWithPast
from ...processing_utils import Unpack
from ...utils import auto_docstring, can_return_tuple, logging
from ...utils.deprecation import deprecate_kwarg
from ..bamba.configuration_bamba import BambaConfig
from ..bamba.modeling_bamba import BambaMixer, BambaRMSNormGated, HybridMambaAttentionDynamicCache
from ..granitemoeshared.modeling_granitemoeshared import (
    GraniteFlashAttentionKwargs,
    GraniteMoeSharedAttention,
    GraniteMoeSharedDecoderLayer,
    GraniteMoeSharedForCausalLM,
    GraniteMoeSharedMLP,
    GraniteMoeSharedModel,
    GraniteMoeSharedPreTrainedModel,
)
from .configuration_granitemoehybrid import GraniteMoeHybridConfig


logger = logging.get_logger(__name__)


class GraniteMoeHybridAttention(GraniteMoeSharedAttention):
    def __init__(self, config: GraniteMoeHybridConfig, layer_idx: int):
        super().__init__(config, layer_idx)


class GraniteMoeHybridMambaLayer(BambaMixer):
    def __init__(self, config: GraniteMoeHybridConfig, layer_idx: int):
        super().__init__(BambaConfig(config), layer_idx)


class GraniteMoeHybridRMSNormGated(BambaRMSNormGated):
    def __init__(self, hidden_size, eps=1e-6):
        super().__init__(hidden_size, eps)


class GraniteMoeHybridMLP(GraniteMoeSharedMLP):
    def __init__(self, config: GraniteMoeHybridConfig):
        super().__init__(config)


class GraniteMoeHybridDecoderLayer(GraniteMoeSharedDecoderLayer):
    def __init__(self, config: GraniteMoeHybridConfig, layer_idx: int):
        super().__init__(config, layer_idx)
        self.shared_mlp = GraniteMoeHybridMLP(config)
        # Either attention or mamba will be initialized, depending on the layer type.
        self.self_attn = None
        self.mamba = None

        if config.layers_block_type[layer_idx] == "mamba":
            self.mamba = GraniteMoeHybridMambaLayer(config, layer_idx)
        else:
            self.self_attn = GraniteMoeHybridAttention(config, layer_idx)
        self.layer_type = config.layers_block_type[layer_idx]

        # Accept 0 experts: skip MoE if num_local_experts == 0
        self.has_experts = getattr(config, "num_local_experts", 0) > 0

<<<<<<< HEAD
    @deprecate_kwarg("position_embeddings", version="4.60.0")
=======
    @deprecate_kwarg("past_key_value", new_name="past_key_values", version="4.58")
>>>>>>> 7dd82f30
    def forward(
        self,
        hidden_states: torch.Tensor,
        attention_mask: Optional[torch.Tensor] = None,
        past_key_values: Optional[Cache] = None,
        output_attentions: Optional[bool] = False,
        use_cache: Optional[bool] = False,
        cache_position: Optional[torch.LongTensor] = None,
        output_router_logits: Optional[bool] = False,
        position_embeddings: Optional[tuple[torch.Tensor, torch.Tensor]] = None,
        position_ids: Optional[torch.LongTensor] = None,
        **kwargs: Unpack[GraniteFlashAttentionKwargs],
    ) -> tuple[torch.FloatTensor, Optional[tuple[torch.FloatTensor, torch.FloatTensor]]]:
        """
        Args:
            hidden_states (`torch.FloatTensor`): input to the layer of shape `(batch, seq_len, embed_dim)`
            attention_mask (`torch.FloatTensor`, *optional*):
                attention mask of size `(batch_size, sequence_length)` if flash attention is used or `(batch_size, 1,
                query_sequence_length, key_sequence_length)` if default attention is used.
            past_key_values (`Tuple(torch.FloatTensor)`, *optional*): cached past key and value projection states
            output_attentions (`bool`, *optional*):
                Whether or not to return the attentions tensors of all attention layers. See `attentions` under
                returned tensors for more detail.
            use_cache (`bool`, *optional*):
                If set to `True`, `past_key_values` key value states are returned and can be used to speed up decoding
                (see `past_key_values`).
            cache_position (`torch.LongTensor` of shape `(sequence_length)`, *optional*):
                Indices depicting the position of the input sequence tokens in the sequence
            output_router_logits (`bool`, *optional*):
                Whether or not to return the logits of all the routers. They are useful for computing the router loss, and
                should not be returned during inference.
            position_embeddings (`tuple[torch.FloatTensor, torch.FloatTensor]`, *optional*):
                Tuple containing the cosine and sine positional embeddings of shape `(batch_size, seq_len, head_dim)`,
                with `head_dim` being the embedding dimension of each attention head.
            kwargs (`dict`, *optional*):
                Arbitrary kwargs.Can be used to provide `GraniteFlashAttentionKwargs` for
                padding-free training and/or improve torch.compile performance.
        """
        residual = hidden_states
        hidden_states = self.input_layernorm(hidden_states)

        if self.mamba is not None:
            hidden_states = self.mamba(
                hidden_states=hidden_states,
                cache_position=cache_position,
                cache_params=past_key_values,
                attention_mask=attention_mask,
                **kwargs,
            )
            # No attention weights for state space layers
            self_attn_weights = None
        else:
            hidden_states, self_attn_weights = self.self_attn(
                hidden_states=hidden_states,
                attention_mask=attention_mask,
                past_key_values=past_key_values,
                output_attentions=output_attentions,
                use_cache=use_cache,
                cache_position=cache_position,
                position_embeddings=position_embeddings,
                position_ids=position_ids,
                **kwargs,
            )

        hidden_states = residual + hidden_states * self.residual_multiplier

        # Fully Connected
        residual = hidden_states
        hidden_states = self.post_attention_layernorm(hidden_states)

        if self.has_experts:
            moe_hidden_states, router_logits = self.block_sparse_moe(hidden_states)
            hidden_states = moe_hidden_states + self.shared_mlp(hidden_states)
        else:
            hidden_states = self.shared_mlp(hidden_states)
            router_logits = None

        hidden_states = residual + hidden_states * self.residual_multiplier

        outputs = (hidden_states,)

        if output_attentions:
            outputs += (self_attn_weights,)

        if output_router_logits:
            outputs += (router_logits,)

        return outputs


class GraniteMoeHybridPreTrainedModel(GraniteMoeSharedPreTrainedModel):
    config: GraniteMoeHybridConfig
    _no_split_modules = ["GraniteMoeHybridDecoderLayer"]
    _is_stateful = True

    def _init_weights(self, module):
        super()._init_weights(module)
        if isinstance(module, GraniteMoeHybridMambaLayer):
            module.dt_bias.data.fill_(1.0)
            module.A_log.data = torch.log(torch.arange(1, module.num_heads + 1))
            module.D.data.fill_(1.0)
        elif isinstance(module, GraniteMoeHybridRMSNormGated):
            module.weight.data.fill_(1.0)


class GraniteMoeHybridModel(GraniteMoeSharedModel):
    def __init__(self, config: GraniteMoeHybridConfig):
        super().__init__(config)
        self.layers = nn.ModuleList(
            [GraniteMoeHybridDecoderLayer(config, layer_idx) for layer_idx in range(config.num_hidden_layers)]
        )

    @can_return_tuple
    @auto_docstring
    def forward(
        self,
        input_ids: torch.LongTensor = None,
        attention_mask: Optional[torch.Tensor] = None,
        position_ids: Optional[torch.LongTensor] = None,
        past_key_values: Optional[Union[Cache, list[torch.FloatTensor]]] = None,
        inputs_embeds: Optional[torch.FloatTensor] = None,
        use_cache: Optional[bool] = None,
        output_attentions: Optional[bool] = None,
        output_hidden_states: Optional[bool] = None,
        output_router_logits: Optional[bool] = None,
        return_dict: Optional[bool] = None,
        cache_position: Optional[torch.LongTensor] = None,
        **kwargs: Unpack[GraniteFlashAttentionKwargs],
    ) -> Union[tuple, BaseModelOutputWithPast]:
        output_attentions = output_attentions if output_attentions is not None else self.config.output_attentions
        output_hidden_states = (
            output_hidden_states if output_hidden_states is not None else self.config.output_hidden_states
        )
        use_cache = use_cache if use_cache is not None else self.config.use_cache
        return_dict = return_dict if return_dict is not None else self.config.use_return_dict

        if (input_ids is None) ^ (inputs_embeds is not None):
            raise ValueError("You must specify exactly one of input_ids or inputs_embeds")

        if self.gradient_checkpointing and self.training and use_cache:
            logger.warning_once(
                "`use_cache=True` is incompatible with gradient checkpointing. Setting `use_cache=False`."
            )
            use_cache = False

        if inputs_embeds is None:
            inputs_embeds = self.embed_tokens(input_ids)

        inputs_embeds = inputs_embeds * self.embedding_multiplier

        ## overwritten because `HybridMambaAttentionDynamicCache` is needed
        if use_cache and past_key_values is None:
            logger.warning_once(
                "GraniteMoeHybrid requires an initialized `HybridMambaAttentionDynamicCache` to return a cache. "
                "Because one was not provided, no cache will be returned."
            )

        if cache_position is None:
            past_seen_tokens = past_key_values.get_seq_length() if past_key_values is not None else 0
            cache_position = torch.arange(
                past_seen_tokens, past_seen_tokens + inputs_embeds.shape[1], device=inputs_embeds.device
            )
        if position_ids is None:
            position_ids = cache_position.unsqueeze(0)

        causal_mask = self._update_causal_mask(
            attention_mask, inputs_embeds, cache_position, past_key_values, output_attentions
        )
        mamba_mask = self._update_mamba_mask(attention_mask, cache_position)

        # embed positions
        hidden_states = inputs_embeds
        # decoder layers
        all_hidden_states = () if output_hidden_states else None
        all_self_attns = () if output_attentions else None
        all_router_logits = () if output_router_logits else None

        for decoder_layer in self.layers:
            # Depending on the layer type we opt for 2D base attention mask (Mamba) or 4D causal mask (Attention)
            layer_mask = mamba_mask if decoder_layer.layer_type == "mamba" else causal_mask

            if output_hidden_states:
                all_hidden_states += (hidden_states,)

            layer_outputs = decoder_layer(
                hidden_states,
                attention_mask=layer_mask,
                past_key_values=past_key_values,
                output_attentions=output_attentions,
                use_cache=use_cache,
                cache_position=cache_position,
                output_router_logits=output_router_logits,
                position_ids=position_ids,
                **kwargs,
            )

            hidden_states = layer_outputs[0]

            if output_attentions:
                if layer_outputs[1] is not None:
                    # append attentions only of attention layers. Mamba layers return `None` as the attention weights
                    all_self_attns += (layer_outputs[1],)

            if output_router_logits:
                if layer_outputs[-1] is not None:
                    # append router logits only of expert layers. Regular MLP layers return `None` as the router logits
                    all_router_logits += (layer_outputs[-1],)

        hidden_states = self.norm(hidden_states)

        # add hidden states from the last decoder layer
        if output_hidden_states:
            all_hidden_states += (hidden_states,)

        if past_key_values and not past_key_values.has_previous_state:
            past_key_values.has_previous_state = True

        return MoeModelOutputWithPast(
            last_hidden_state=hidden_states,
            past_key_values=past_key_values,
            hidden_states=all_hidden_states,
            attentions=all_self_attns,
            router_logits=all_router_logits,
        )

    def _update_mamba_mask(self, attention_mask, cache_position):
        """
        No need for zeroing states when
            1. Cached forward
            2. Attending to all inputs
        """
        mamba_mask = attention_mask
        if cache_position[0] > 0 or (attention_mask is not None and torch.all(attention_mask == 1)):
            mamba_mask = None
        return mamba_mask


class GraniteMoeHybridForCausalLM(GraniteMoeSharedForCausalLM):
    _tied_weights_keys = ["lm_head.weight"]

    def __init__(self, config: GraniteMoeHybridConfig):
        super().__init__(config)
        self.model = GraniteMoeHybridModel(config)
        # Initialize weights and apply final processing
        self.post_init()

    def prepare_inputs_for_generation(
        self,
        input_ids,
        past_key_values=None,
        attention_mask=None,
        inputs_embeds=None,
        cache_position=None,
        position_ids=None,
        use_cache=True,
        **kwargs,
    ):
        # Overwritten -- has a unique cache type, `HybridMambaAttentionDynamicCache`

        empty_past_kv = past_key_values is None

        # If we have cache: let's slice `input_ids` through `cache_position`, to keep only the unprocessed tokens
        # Exception 1: when passing input_embeds, input_ids may be missing entries
        # Exception 2: some generation methods do special slicing of input_ids, so we don't need to do it here
        # Exception 3: with synced GPUs cache_position may go out of bounds, but we only want dummy token in that case.
        #              (we can't check exception 3 while compiling)
        if not empty_past_kv:
            if (
                inputs_embeds is not None  # Exception 1
                or cache_position[-1] >= input_ids.shape[1]  # Exception 3
            ):
                input_ids = input_ids[:, -cache_position.shape[0] :]
            elif input_ids.shape[1] != cache_position.shape[0]:  # Default case (the "else", a no op, is Exception 2)
                input_ids = input_ids[:, cache_position]
        elif use_cache:
            past_key_values = HybridMambaAttentionDynamicCache(
                self.config, input_ids.shape[0], self.dtype, device=self.device
            )

        if attention_mask is not None and position_ids is None:
            # create position_ids on the fly for batch generation
            position_ids = attention_mask.long().cumsum(-1) - 1
            position_ids.masked_fill_(attention_mask == 0, 1)
            if not empty_past_kv:
                position_ids = position_ids[:, -input_ids.shape[1] :]

        # if `inputs_embeds` are passed, we only want to use them in the 1st generation step
        if inputs_embeds is not None and empty_past_kv:
            model_inputs = {"inputs_embeds": inputs_embeds}
        else:
            model_inputs = {"input_ids": input_ids.contiguous()}  # `contiguous()` needed for compilation use cases

        model_inputs.update(
            {
                "position_ids": position_ids,
                "past_key_values": past_key_values,
                "use_cache": use_cache,
                "attention_mask": attention_mask,
                "cache_position": cache_position,
            }
        )
        return model_inputs


__all__ = ["GraniteMoeHybridForCausalLM", "GraniteMoeHybridModel", "GraniteMoeHybridPreTrainedModel"]<|MERGE_RESOLUTION|>--- conflicted
+++ resolved
@@ -77,11 +77,8 @@
         # Accept 0 experts: skip MoE if num_local_experts == 0
         self.has_experts = getattr(config, "num_local_experts", 0) > 0
 
-<<<<<<< HEAD
     @deprecate_kwarg("position_embeddings", version="4.60.0")
-=======
     @deprecate_kwarg("past_key_value", new_name="past_key_values", version="4.58")
->>>>>>> 7dd82f30
     def forward(
         self,
         hidden_states: torch.Tensor,
