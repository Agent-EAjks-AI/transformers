--- conflicted
+++ resolved
@@ -19,12 +19,8 @@
 
 import numpy as np
 
-<<<<<<< HEAD
 from ...configuration_utils import PretrainedConfig
 from ...modeling_rope_utils import RopeParameters, rope_config_validation, standardize_rope_params
-=======
-from ...configuration_utils import PreTrainedConfig
->>>>>>> 93464a02
 from ...utils import logging
 
 
