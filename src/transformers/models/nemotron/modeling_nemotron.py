--- conflicted
+++ resolved
@@ -341,12 +341,6 @@
         # Beware that with flash_attn<2.1, using q_seqlen != k_seqlen (except for the case q_seqlen == 1) produces a wrong mask (top-left).
         self._flash_attn_uses_top_left_mask = flash_attn_supports_top_left_mask()
 
-<<<<<<< HEAD
-    # Ignore copy
-
-    @deprecate_kwarg("past_key_value", new_name="past_key_values", version="4.58")
-=======
->>>>>>> b13ee63b
     def forward(
         self,
         hidden_states: torch.Tensor,
@@ -458,12 +452,6 @@
     SDPA API.
     """
 
-<<<<<<< HEAD
-    # Ignore copy
-
-    @deprecate_kwarg("past_key_value", new_name="past_key_values", version="4.58")
-=======
->>>>>>> b13ee63b
     def forward(
         self,
         hidden_states: torch.Tensor,
