--- conflicted
+++ resolved
@@ -1037,7 +1037,6 @@
         self.post_init()
         self.gradient_checkpointing = False
 
-<<<<<<< HEAD
     # Copied from transformers.models.t5.modeling_t5.T5PreTrainedModel._reorder_cache
     def _reorder_cache(self, past_key_values, beam_idx):
         # if decoder past is not included in output
@@ -1068,10 +1067,6 @@
 
             reordered_decoder_past = reordered_decoder_past + (reordered_layer_past_states,)
         return reordered_decoder_past
-=======
-    def get_input_embeddings(self):
-        return self.embed_tokens
->>>>>>> 7fd60047
 
     def set_input_embeddings(self, new_embeddings):
         self.embed_tokens = new_embeddings
