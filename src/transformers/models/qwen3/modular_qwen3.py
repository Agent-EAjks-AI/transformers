--- conflicted
+++ resolved
@@ -68,11 +68,8 @@
         self.sliding_window = config.sliding_window if layer_type == "sliding_attention" else None
         self.rotary_emb = Qwen3RotaryEmbedding(config=config, layer_type=layer_type)
 
-<<<<<<< HEAD
     @deprecate_kwarg("position_embeddings", version="4.60.0")
-=======
     @deprecate_kwarg("past_key_value", new_name="past_key_values", version="4.58")
->>>>>>> 7dd82f30
     def forward(
         self,
         hidden_states: torch.Tensor,
