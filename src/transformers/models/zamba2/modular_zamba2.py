--- conflicted
+++ resolved
@@ -27,13 +27,7 @@
 from ...modeling_outputs import BaseModelOutputWithPast
 from ...modeling_utils import ALL_ATTENTION_FUNCTIONS, PreTrainedModel
 from ...processing_utils import Unpack
-<<<<<<< HEAD
 from ...utils import logging
-=======
-from ...utils import (
-    logging,
-)
->>>>>>> 7dd82f30
 from ...utils.deprecation import deprecate_kwarg
 from ...utils.import_utils import (
     is_causal_conv1d_available,
@@ -234,11 +228,8 @@
         if config.use_mem_rope:
             self.rotary_emb = Zamba2RotaryEmbedding(config=config)
 
-<<<<<<< HEAD
     @deprecate_kwarg("position_embeddings", version="4.60.0")
-=======
     @deprecate_kwarg("past_key_value", new_name="past_key_values", version="4.58")
->>>>>>> 7dd82f30
     def forward(
         self,
         hidden_states: torch.Tensor,
@@ -782,11 +773,8 @@
         self.self_attn = Zamba2Attention(config, layer_idx=-1, num_fwd_mem_blocks=num_gs, block_id=block_id)
         self.feed_forward = Zamba2MLP(config, num_fwd_mem_blocks=num_gs, block_id=block_id)
 
-<<<<<<< HEAD
     @deprecate_kwarg("position_embeddings", version="4.60.0")
-=======
     @deprecate_kwarg("past_key_value", new_name="past_key_values", version="4.58")
->>>>>>> 7dd82f30
     def forward(
         self,
         hidden_states: torch.Tensor,
@@ -858,11 +846,8 @@
         del self.shared_transf
         self.shared_transformer = shared_transformer
 
-<<<<<<< HEAD
     @deprecate_kwarg("position_embeddings", version="4.60.0")
-=======
     @deprecate_kwarg("past_key_value", new_name="past_key_values", version="4.58")
->>>>>>> 7dd82f30
     def forward(
         self,
         hidden_states: torch.Tensor,
