# Copyright 2022 The HuggingFace Inc. team.
#
# Licensed under the Apache License, Version 2.0 (the "License");
# you may not use this file except in compliance with the License.
# You may obtain a copy of the License at
#
#     http://www.apache.org/licenses/LICENSE-2.0
#
# Unless required by applicable law or agreed to in writing, software
# distributed under the License is distributed on an "AS IS" BASIS,
# WITHOUT WARRANTIES OR CONDITIONS OF ANY KIND, either express or implied.
# See the License for the specific language governing permissions and
# limitations under the License.
"""
Processing saving/loading class for common processors.
"""

import bisect
import copy
import inspect
import json
import os
import sys
import typing
from dataclasses import dataclass
from pathlib import Path
from typing import Annotated, Any, Literal, Optional, TypedDict, TypeVar, Union

import numpy as np
import typing_extensions
from huggingface_hub.dataclasses import validate_typed_dict
from huggingface_hub.errors import EntryNotFoundError

from .audio_utils import AudioInput, load_audio
from .dynamic_module_utils import custom_object_save
from .feature_extraction_utils import BatchFeature
from .image_utils import ChannelDimension, ImageInput, is_vision_available
from .utils.chat_template_utils import render_jinja_template
from .utils.type_validators import (
    device_validator,
    image_size_validator,
    padding_validator,
    positive_any_number,
    positive_int,
    resampling_validator,
    tensor_type_validator,
    truncation_validator,
    video_metadata_validator,
)
from .video_utils import VideoInput, VideoMetadataType


if is_vision_available():
    from .image_utils import PILImageResampling

from .tokenization_utils_base import (
    PaddingStrategy,
    PreTokenizedInput,
    PreTrainedTokenizerBase,
    TextInput,
    TruncationStrategy,
)
from .utils import (
    AUDIO_TOKENIZER_NAME,
    CHAT_TEMPLATE_DIR,
    CHAT_TEMPLATE_FILE,
    LEGACY_PROCESSOR_CHAT_TEMPLATE_FILE,
    PROCESSOR_NAME,
    PushToHubMixin,
    TensorType,
    cached_file,
    copy_func,
    direct_transformers_import,
    download_url,
    is_offline_mode,
    is_remote_url,
    is_torch_available,
    list_repo_templates,
    logging,
)
from .utils.deprecation import deprecate_kwarg


if is_torch_available():
    from .modeling_utils import PreTrainedAudioTokenizerBase


logger = logging.get_logger(__name__)

# type hinting: specifying the type of processor class that inherits from ProcessorMixin
SpecificProcessorType = TypeVar("SpecificProcessorType", bound="ProcessorMixin")

# Dynamically import the Transformers module to grab the attribute classes of the processor from their names.
transformers_module = direct_transformers_import(Path(__file__).parent)


AUTO_TO_BASE_CLASS_MAPPING = {
    "AutoTokenizer": "PreTrainedTokenizerBase",
    "AutoFeatureExtractor": "FeatureExtractionMixin",
    "AutoImageProcessor": "ImageProcessingMixin",
    "AutoVideoProcessor": "BaseVideoProcessor",
}

if sys.version_info >= (3, 11):
    Unpack = typing.Unpack
else:
    Unpack = typing_extensions.Unpack


class TextKwargs(TypedDict, total=False):
    """
    Keyword arguments for text processing. For extended documentation, check out tokenization_utils_base methods and
    docstrings associated.

    Attributes:
        add_special_tokens (`bool`, *optional*)
            Whether or not to add special tokens when encoding the sequences.
        padding (`bool`, `str` or [`~utils.PaddingStrategy`], *optional*)
            Activates and controls padding.
        truncation (`bool`, `str` or [`~tokenization_utils_base.TruncationStrategy`], *optional*):
            Activates and controls truncation.
        max_length (`int`, *optional*):
            Controls the maximum length to use by one of the truncation/padding parameters.
        stride (`int`, *optional*):
            If set, the overflowing tokens will contain some tokens from the end of the truncated sequence.
        is_split_into_words (`bool`, *optional*):
            Whether or not the input is already pre-tokenized.
        pad_to_multiple_of (`int`, *optional*):
            If set, will pad the sequence to a multiple of the provided value.
        return_token_type_ids (`bool`, *optional*):
            Whether to return token type IDs.
        return_attention_mask (`bool`, *optional*):
            Whether to return the attention mask.
        return_overflowing_tokens (`bool`, *optional*):
            Whether or not to return overflowing token sequences.
        return_special_tokens_mask (`bool`, *optional*):
            Whether or not to return special tokens mask information.
        return_offsets_mapping (`bool`, *optional*):
            Whether or not to return `(char_start, char_end)` for each token.
        return_length (`bool`, *optional*):
            Whether or not to return the lengths of the encoded inputs.
        verbose (`bool`, *optional*):
            Whether or not to print more information and warnings.
        padding_side (`str`, *optional*):
            The side on which padding will be applied.
        return_mm_token_type_ids (`bool`, *optional*):
            Whether to return multimodal token type ids indicating mm placeholder token positions.
        return_tensors (`str` or [`~utils.TensorType`], *optional*):
            If set, will return tensors of a particular framework. Acceptable values are:
            - `'pt'`: Return PyTorch `torch.Tensor` objects.
            - `'np'`: Return NumPy `np.ndarray` objects.
    """

    text_pair: Optional[Union[TextInput, PreTokenizedInput, list[TextInput], list[PreTokenizedInput]]]
    text_target: Optional[Union[TextInput, PreTokenizedInput, list[TextInput], list[PreTokenizedInput]]]
    text_pair_target: Optional[Union[TextInput, PreTokenizedInput, list[TextInput], list[PreTokenizedInput]]]
    add_special_tokens: Optional[bool]
    padding: Annotated[Optional[Union[bool, str, PaddingStrategy]], padding_validator()]
    truncation: Annotated[Optional[Union[bool, str, TruncationStrategy]], truncation_validator()]
    max_length: Annotated[Optional[int], positive_int()]
    stride: Annotated[Optional[int], positive_int()]
    is_split_into_words: Optional[bool]
    pad_to_multiple_of: Annotated[Optional[int], positive_int()]
    return_token_type_ids: Optional[bool]
    return_attention_mask: Optional[bool]
    return_overflowing_tokens: Optional[bool]
    return_special_tokens_mask: Optional[bool]
    return_offsets_mapping: Optional[bool]
    return_length: Optional[bool]
    verbose: Optional[bool]
    padding_side: Optional[Literal["left", "right"]]
    return_mm_token_type_ids: Optional[bool]
    return_tensors: Annotated[Optional[Union[str, TensorType]], tensor_type_validator()]


class ImagesKwargs(TypedDict, total=False):
    """
    Keyword arguments for image processing. For extended documentation, check the appropriate ImageProcessor
    class methods and docstrings.

    Attributes:
        do_convert_rgb (`bool`):
            Whether to convert the video to RGB format.
        do_resize (`bool`, *optional*):
            Whether to resize the image.
        size (`dict[str, int]`, *optional*):
            Resize the shorter side of the input to `size["shortest_edge"]`.
        crop_size (`dict[str, int]`, *optional*):
            Desired output size when applying center-cropping.
        do_convert_rgb (`bool`):
            Whether to convert the video to RGB format.
        resample (`PILImageResampling`, *optional*):
            Resampling filter to use if resizing the image.
        do_rescale (`bool`, *optional*):
            Whether to rescale the image by the specified scale `rescale_factor`.
        rescale_factor (`int` or `float`, *optional*):
            Scale factor to use if rescaling the image.
        do_normalize (`bool`, *optional*):
            Whether to normalize the image.
        image_mean (`float` or `list[float] or tuple[float, float, float]`, *optional*):
            Mean to use if normalizing the image.
        image_std (`float` or `list[float] or tuple[float, float, float]`, *optional*):
            Standard deviation to use if normalizing the image.
        do_pad (`bool`, *optional*):
            Whether to pad the images in the batch.
        pad_size (`dict[str, int]`, *optional*):
            The size `{"height": int, "width" int}` to pad the images to.
        do_center_crop (`bool`, *optional*):
            Whether to center crop the image.
        data_format (`ChannelDimension` or `str`, *optional*):
            The channel dimension format for the output image.
        input_data_format (`ChannelDimension` or `str`, *optional*):
            The channel dimension format for the input image.
        device (`Union[str, torch.Tensor]`, *optional*):
            The device to use for processing (e.g. "cpu", "cuda"), only relevant for fast image processing.
        return_tensors (`str` or [`~utils.TensorType`], *optional*):
            If set, will return tensors of a particular framework. Acceptable values are:
            - `'pt'`: Return PyTorch `torch.Tensor` objects.
            - `'np'`: Return NumPy `np.ndarray` objects.
        disable_grouping (`bool`, *optional*):
            Whether to group images by shapes when processing or not, only relevant for fast image processing.
    """

    do_convert_rgb: Optional[bool]
    do_resize: Optional[bool]
    size: Annotated[Optional[Union[int, list[int], tuple[int, ...], dict[str, int]]], image_size_validator()]
    crop_size: Annotated[Optional[Union[int, list[int], tuple[int, ...], dict[str, int]]], image_size_validator()]
    resample: Annotated[Optional[Union["PILImageResampling", int]], resampling_validator()]
    do_rescale: Optional[bool]
    rescale_factor: Optional[float]
    do_normalize: Optional[bool]
    image_mean: Optional[Union[float, list[float], tuple[float, ...]]]
    image_std: Optional[Union[float, list[float], tuple[float, ...]]]
    do_pad: Optional[bool]
    pad_size: Annotated[Optional[Union[int, list[int], tuple[int, ...], dict[str, int]]], image_size_validator()]
    do_center_crop: Optional[bool]
    data_format: Optional[Union[str, ChannelDimension]]
    input_data_format: Optional[Union[str, ChannelDimension]]
    device: Annotated[Optional[str], device_validator()]
    return_tensors: Annotated[Optional[Union[str, TensorType]], tensor_type_validator()]
    disable_grouping: Optional[bool]


class VideosKwargs(TypedDict, total=False):
    """
    Keyword arguments for video processing.

    Attributes:
        do_convert_rgb (`bool`):
            Whether to convert the video to RGB format.
        do_resize (`bool`):
            Whether to resize the video.
        size (`dict[str, int]`, *optional*):
            Resize the shorter side of the input to `size["shortest_edge"]`.
        default_to_square (`bool`, *optional*, defaults to `self.default_to_square`):
            Whether to default to a square when resizing, if size is an int.
        resample (`PILImageResampling`, *optional*):
            Resampling filter to use if resizing the video.
        do_rescale (`bool`, *optional*):
            Whether to rescale the video by the specified scale `rescale_factor`.
        rescale_factor (`int` or `float`, *optional*):
            Scale factor to use if rescaling the video.
        do_normalize (`bool`, *optional*):
            Whether to normalize the video.
        image_mean (`float` or `list[float] or tuple[float, float, float]`, *optional*):
            Mean to use if normalizing the video.
        image_std (`float` or `list[float] or tuple[float, float, float]`, *optional*):
            Standard deviation to use if normalizing the video.
        do_center_crop (`bool`, *optional*):
            Whether to center crop the video.
        do_pad (`bool`, *optional*):
            Whether to pad the images in the batch.
        do_sample_frames (`bool`, *optional*):
            Whether to sample frames from the video before processing or to process the whole video.
        video_metadata (`Union[VideoMetadata, dict]`, *optional*):
            Metadata of the video containing information about total duration, fps and total number of frames.
        num_frames (`int`, *optional*):
            Maximum number of frames to sample when `do_sample_frames=True`.
        fps (`int` or `float`, *optional*):
            Target frames to sample per second when `do_sample_frames=True`.
        crop_size (`dict[str, int]`, *optional*):
            Desired output size when applying center-cropping.
        data_format (`ChannelDimension` or `str`, *optional*):
            The channel dimension format for the output video.
        input_data_format (`ChannelDimension` or `str`, *optional*):
            The channel dimension format for the input video.
        device (`Union[str, torch.Tensor]`, *optional*):
            The device to use for processing (e.g. "cpu", "cuda"), only relevant for fast image processing.
        return_metadata (`bool`, *optional*):
            Whether to return video metadata or not.
        return_tensors (`str` or [`~utils.TensorType`], *optional*):
            If set, will return tensors of a particular framework. Acceptable values are:
            - `'pt'`: Return PyTorch `torch.Tensor` objects.
            - `'np'`: Return NumPy `np.ndarray` objects.
    """

    do_convert_rgb: Optional[bool]
    do_resize: Optional[bool]
    size: Annotated[Optional[Union[int, list[int], tuple[int, ...], dict[str, int]]], image_size_validator()]
    default_to_square: Optional[bool]
    resample: Annotated[Optional[Union["PILImageResampling", int]], resampling_validator()]
    do_rescale: Optional[bool]
    rescale_factor: Optional[float]
    do_normalize: Optional[bool]
    image_mean: Optional[Union[float, list[float], tuple[float, ...]]]
    image_std: Optional[Union[float, list[float], tuple[float, ...]]]
    do_center_crop: Optional[bool]
    do_pad: Optional[bool]
    crop_size: Annotated[Optional[Union[int, list[int], tuple[int, ...], dict[str, int]]], image_size_validator()]
    data_format: Optional[Union[str, ChannelDimension]]
    input_data_format: Optional[Union[str, ChannelDimension]]
    device: Annotated[Optional[str], device_validator()]
    do_sample_frames: Optional[bool]
    video_metadata: Annotated[Optional[VideoMetadataType], video_metadata_validator()]
    fps: Annotated[Optional[Union[int, float]], positive_any_number()]
    num_frames: Annotated[Optional[int], positive_int()]
    return_metadata: Optional[bool]
    return_tensors: Annotated[Optional[Union[str, TensorType]], tensor_type_validator()]


class AudioKwargs(TypedDict, total=False):
    """
    Keyword arguments for audio processing.

    Attributes:
        sampling_rate (`int`, *optional*):
            The sampling rate at which the `raw_speech` input was sampled.
        raw_speech (`np.ndarray`, `list[float]`, `list[np.ndarray]`, `list[list[float]]`):
            The sequence or batch of sequences to be padded. Each sequence can be a numpy array, a list of float
            values, a list of numpy arrays or a list of list of float values. Must be mono channel audio, not
            stereo, i.e. single float per timestep.
        padding (`bool`, `str` or [`~utils.PaddingStrategy`], *optional*):
            Select a strategy to pad the returned sequences (according to the model's padding side and padding
            index) among:

            - `True` or `'longest'`: Pad to the longest sequence in the batch (or no padding if only a single
                sequence if provided).
            - `'max_length'`: Pad to a maximum length specified with the argument `max_length` or to the maximum
                acceptable input length for the model if that argument is not provided.
            - `False` or `'do_not_pad'`
        max_length (`int`, *optional*):
            Maximum length of the returned list and optionally padding length (see above).
        truncation (`bool`, *optional*):
            Activates truncation to cut input sequences longer than *max_length* to *max_length*.
        pad_to_multiple_of (`int`, *optional*):
            If set, will pad the sequence to a multiple of the provided value.
        return_attention_mask (`bool`, *optional*):
            Whether or not [`~ASTFeatureExtractor.__call__`] should return `attention_mask`.
        return_tensors (`str` or [`~utils.TensorType`], *optional*):
            If set, will return tensors of a particular framework. Acceptable values are:
            - `'pt'`: Return PyTorch `torch.Tensor` objects.
            - `'np'`: Return NumPy `np.ndarray` objects.
    """

    sampling_rate: Annotated[Optional[int], positive_int()]
    raw_speech: Optional[Union["np.ndarray", list[float], list["np.ndarray"], list[list[float]]]]
    padding: Annotated[Optional[Union[bool, str, PaddingStrategy]], padding_validator()]
    max_length: Annotated[Optional[int], positive_int()]
    truncation: Annotated[Optional[Union[bool, str, TruncationStrategy]], truncation_validator()]
    pad_to_multiple_of: Annotated[Optional[int], positive_int()]
    return_attention_mask: Optional[bool]
    return_tensors: Annotated[Optional[Union[str, TensorType]], tensor_type_validator()]


class ProcessingKwargs(TypedDict, total=False):
    """
    Base class for kwargs passing to processors.
    In case a model has specific kwargs that are not present in the base class or default values for existing keys,
    it should have its own `ModelProcessorKwargs` class that inherits from `ProcessingKwargs` to provide:
        1) Additional typed keys and that this model requires to process inputs.
        2) Default values for existing keys under a `_defaults` attribute.
    New keys have to be defined as follows to ensure type hinting is done correctly.

    ```python
    # adding a new image kwarg for this model
    class ModelImagesKwargs(ImagesKwargs, total=False):
        new_image_kwarg: Optional[bool]

    class ModelProcessorKwargs(ProcessingKwargs, total=False):
        images_kwargs: ModelImagesKwargs
        _defaults = {
            "images_kwargs: {
                "new_image_kwarg": False,
            }
            "text_kwargs": {
                "padding": "max_length",
            },
        }

    ```

    For Python 3.8 compatibility, when inheriting from this class and overriding one of the kwargs,
    you need to manually update the __annotations__ dictionary. This can be done as follows:

    ```python
    class CustomProcessorKwargs(ProcessingKwargs, total=False):
        images_kwargs: CustomImagesKwargs

    CustomProcessorKwargs.__annotations__["images_kwargs"] = CustomImagesKwargs  # python 3.8 compatibility
    ```python

    """

    _defaults = {}

    text_kwargs: TextKwargs = {
        **TextKwargs.__annotations__,
    }
    images_kwargs: ImagesKwargs = {
        **ImagesKwargs.__annotations__,
    }
    videos_kwargs: VideosKwargs = {
        **VideosKwargs.__annotations__,
    }
    audio_kwargs: AudioKwargs = {
        **AudioKwargs.__annotations__,
    }


class TokenizerChatTemplateKwargs(TypedDict, total=False):
    """
    Keyword arguments for tokenizer's `apply_chat_template`, when it is called from within a processor.

    tools (`list[Dict]`, *optional*):
        A list of tools (callable functions) that will be accessible to the model. If the template does not
        support function calling, this argument will have no effect. Each tool should be passed as a JSON Schema,
        giving the name, description and argument types for the tool. See our
        [chat templating guide](https://huggingface.co/docs/transformers/main/en/chat_templating#automated-function-conversion-for-tool-use)
        for more information.
    documents (`list[dict[str, str]]`, *optional*):
        A list of dicts representing documents that will be accessible to the model if it is performing RAG
        (retrieval-augmented generation). If the template does not support RAG, this argument will have no
        effect. We recommend that each document should be a dict containing "title" and "text" keys. Please
        see the RAG section of the [chat templating guide](https://huggingface.co/docs/transformers/main/en/chat_templating#arguments-for-RAG)
        for examples of passing documents with chat templates.
    add_generation_prompt (bool, *optional*):
        If this is set, a prompt with the token(s) that indicate
        the start of an assistant message will be appended to the formatted output. This is useful when you want to generate a response from the model.
        Note that this argument will be passed to the chat template, and so it must be supported in the
        template for this argument to have any effect.
    continue_final_message (bool, *optional*):
        If this is set, the chat will be formatted so that the final
        message in the chat is open-ended, without any EOS tokens. The model will continue this message
        rather than starting a new one. This allows you to "prefill" part of
        the model's response for it. Cannot be used at the same time as `add_generation_prompt`.
    return_assistant_tokens_mask (`bool`, defaults to `False`):
        Whether to return a mask of the assistant generated tokens. For tokens generated by the assistant,
        the mask will contain 1. For user and system tokens, the mask will contain 0.
        This functionality is only available for chat templates that support it via the `{% generation %}` keyword.
    """

    tools: Optional[list[dict]] = None
    documents: Optional[list[dict[str, str]]] = None
    add_generation_prompt: Optional[bool] = False
    continue_final_message: Optional[bool] = False
    return_assistant_tokens_mask: Optional[bool] = False


class ChatTemplateLoadKwargs(TypedDict, total=False):
    """
    Keyword arguments used to load multimodal data in processor chat templates.

    num_frames (`int`, *optional*):
        Number of frames to sample uniformly. If not passed, the whole video is loaded.
    load_audio_from_video (`bool`, *optional*):
            Whether to use the audio track of input video. If `True` the audio track will be loaded and passed to the
            processor. This flag has no effect if the model doesn't support audio modality.
    """

    sampling_rate: Optional[int] = 16_000
    load_audio_from_video: Optional[bool] = False


class ProcessorChatTemplateKwargs(ChatTemplateLoadKwargs, TokenizerChatTemplateKwargs, total=False):
    """
    Keyword arguments for processor's `apply_chat_template`.

    tokenize (`bool`, *optional*, defaults to `False`):
        Whether to tokenize the output or not.
    return_dict (`bool`, defaults to `False`):
        Whether to return a dictionary with named outputs. Has no effect if tokenize is `False`.
    """

    tokenize: Optional[bool] = False
    return_dict: Optional[bool] = False


class AllKwargsForChatTemplate(TypedDict, total=False):
    processor_kwargs: ProcessingKwargs
    mm_load_kwargs: ChatTemplateLoadKwargs
    template_kwargs: ProcessorChatTemplateKwargs


@dataclass
class MultiModalData:
    """
    Dataclass that holds extra useful data for processing
    multimodal data. Processors currently cannot return keys,
    unless it is used in model's forward. Thus we have helper
    methods that calculate and return useful data from processing
    input multimodals (images/videos).
    Note that this dataclass is aimed to be used only in vLLM
    and we might change its API in the future.
    """

    num_image_tokens: Optional[list[int]] = None
    num_video_tokens: Optional[list[int]] = None
    num_audio_tokens: Optional[list[int]] = None
    num_image_patches: Optional[list[int]] = None

    def __contains__(self, key):
        return hasattr(self, key) and getattr(self, key) is not None

    def __getitem__(self, key):
        if hasattr(self, key):
            return getattr(self, key)
        raise AttributeError(f"{self.__class__.__name__} has no attribute {key}")


class ProcessorMixin(PushToHubMixin):
    """
    This is a mixin used to provide saving/loading functionality for all processor classes.
    """

    attributes = ["feature_extractor", "tokenizer"]
    optional_call_args: list[str] = []
    # Names need to be attr_class for attr in attributes
    feature_extractor_class = None
    tokenizer_class = None
    _auto_class = None
    valid_processor_kwargs = ProcessingKwargs

    # args have to match the attributes class attribute
    def __init__(self, *args, **kwargs):
        # First, extract chat template from kwargs. It can never be a positional arg
        setattr(self, "chat_template", kwargs.pop("chat_template", None))

        # Check audio tokenizer for its class but do not treat it as attr to avoid saving weights
        if (audio_tokenizer := kwargs.pop("audio_tokenizer", None)) is not None:
            proper_class = self.check_argument_for_proper_class("audio_tokenizer", audio_tokenizer)
            if not (is_torch_available() and isinstance(audio_tokenizer, PreTrainedAudioTokenizerBase)):
                raise ValueError(
                    f"Tried to use `{proper_class}` for audio tokenization. However, this class is not"
                    " registered for audio tokenization."
                )
            setattr(self, "audio_tokenizer", audio_tokenizer)

        # Sanitize args and kwargs
        for key in kwargs:
            if key not in self.attributes:
                raise TypeError(f"Unexpected keyword argument {key}.")
        for arg, attribute_name in zip(args, self.attributes):
            if attribute_name in kwargs:
                raise TypeError(f"Got multiple values for argument {attribute_name}.")
            else:
                kwargs[attribute_name] = arg

        if len(kwargs) != len(self.attributes):
            raise ValueError(
                f"This processor requires {len(self.attributes)} arguments: {', '.join(self.attributes)}. Got "
                f"{len(args)} arguments instead."
            )

        # Check each arg is of the proper class (this will also catch a user initializing in the wrong order)
        for attribute_name, arg in kwargs.items():
            self.check_argument_for_proper_class(attribute_name, arg)
            setattr(self, attribute_name, arg)

    def __call__(
        self,
        images: Optional[ImageInput] = None,
        text: Optional[Union[TextInput, PreTokenizedInput, list[TextInput], list[PreTokenizedInput]]] = None,
        videos: Optional[VideoInput] = None,
        audio: Optional[AudioInput] = None,
        **kwargs: Unpack[ProcessingKwargs],
    ):
        """
        Main method to prepare for model inputs. This method forwards the each modality argument to its own processor
        along with `kwargs`. Please refer to the docstring of the each processor attributes for more information.

        Args:
            images (`PIL.Image.Image`, `np.ndarray`, `torch.Tensor`, `list[PIL.Image.Image]`, `list[np.ndarray]`, `list[torch.Tensor]`):
                The image or batch of images to be prepared. Each image can be a PIL image, NumPy array or PyTorch
                tensor. Both channels-first and channels-last formats are supported.
            text (`TextInput`, `PreTokenizedInput`, `list[TextInput]`, `list[PreTokenizedInput]`, *optional*):
                The sequence or batch of sequences to be encoded. Each sequence can be a string or a list of strings
                (pretokenized string). If the sequences are provided as list of strings (pretokenized), you must set
                `is_split_into_words=True` (to lift the ambiguity with a batch of sequences).
            videos (`np.ndarray`, `torch.Tensor`, `List[np.ndarray]`, `List[torch.Tensor]`):
                The video or batch of videos to be prepared. Each video can be a 4D NumPy array or PyTorch
                tensor, or a nested list of 3D frames. Both channels-first and channels-last formats are supported.
            audio (`np.ndarray`, `torch.Tensor`, `list[np.ndarray]`, `list[torch.Tensor]`):
                The audio or batch of audio to be prepared. Each audio can be a NumPy array or PyTorch
                tensor.
            return_tensors (`str` or [`~utils.TensorType`], *optional*):
                If set, will return tensors of a particular framework. Acceptable values are:

                - `'pt'`: Return PyTorch `torch.Tensor` objects.
                - `'np'`: Return NumPy `np.ndarray` objects.

        Returns:
            [`BatchFeature`]: A [`BatchFeature`] object with processed inputs in a dict format.
        """
        if images is None and text is None and videos is None and audio is None:
            raise ValueError(f"You need to provide at least one input to call {self.__class__.__name__}")

        kwargs = self._merge_kwargs(
            self.valid_processor_kwargs,
            tokenizer_init_kwargs=self.tokenizer.init_kwargs if hasattr(self, "tokenizer") else {},
            **kwargs,
        )

        attribute_to_kwargs = {
            "tokenizer": (text, "text_kwargs"),
            "image_processor": (images, "images_kwargs"),
            "video_processor": (videos, "videos_kwargs"),
            "feature_extractor": (audio, "audio_kwargs"),
        }
        outputs = {}
        for attribute_name in self.attributes:
            attribute = getattr(self, attribute_name, None)
            input_data, input_kwargs = attribute_to_kwargs[attribute_name]
            if input_data is not None and attribute is not None:
                attribute_output = attribute(input_data, **kwargs[input_kwargs])
                outputs.update(attribute_output)

        return BatchFeature(outputs)

    def check_argument_for_proper_class(self, argument_name, argument):
        """
        Checks the passed argument's class against the expected transformers class. In case of an unexpected
        mismatch between expected and actual class, an error is raise. Otherwise, the proper retrieved class
        is returned.
        """
        class_name = getattr(self, f"{argument_name}_class")
        # Nothing is ever going to be an instance of "AutoXxx", in that case we check the base class.
        class_name = AUTO_TO_BASE_CLASS_MAPPING.get(class_name, class_name)
        if isinstance(class_name, tuple):
            proper_class = tuple(self.get_possibly_dynamic_module(n) for n in class_name if n is not None)
        else:
            proper_class = self.get_possibly_dynamic_module(class_name)

        if not isinstance(argument, proper_class):
            raise TypeError(
                f"Received a {type(argument).__name__} for argument {argument_name}, but a {class_name} was expected."
            )

        return proper_class

    def to_dict(self) -> dict[str, Any]:
        """
        Serializes this instance to a Python dictionary.

        Returns:
            `dict[str, Any]`: Dictionary of all the attributes that make up this processor instance.
        """
        output = copy.deepcopy(self.__dict__)

        # Get the kwargs in `__init__`.
        sig = inspect.signature(self.__init__)
        # Only save the attributes that are presented in the kwargs of `__init__`.
        # or in the attributes
        attrs_to_save = list(sig.parameters) + self.__class__.attributes
        # extra attributes to be kept
        attrs_to_save += ["auto_map"]

        if "tokenizer" in output:
            del output["tokenizer"]
        if "qformer_tokenizer" in output:
            del output["qformer_tokenizer"]
        if "protein_tokenizer" in output:
            del output["protein_tokenizer"]
        if "char_tokenizer" in output:
            del output["char_tokenizer"]
        if "chat_template" in output:
            del output["chat_template"]

        def save_public_processor_class(dictionary):
            # make sure private name "_processor_class" is correctly
            # saved as "processor_class"
            _processor_class = dictionary.pop("_processor_class", None)
            if _processor_class is not None:
                dictionary["processor_class"] = _processor_class
            for value in dictionary.values():
                if isinstance(value, dict):
                    save_public_processor_class(value)
            return dictionary

        def cast_array_to_list(dictionary):
            """
            Numpy arrays are not serialiazable but can be in pre-processing dicts.
            This function casts arrays to list, recusring through the nested configs as well.
            """
            for key, value in dictionary.items():
                if isinstance(value, np.ndarray):
                    dictionary[key] = value.tolist()
                elif isinstance(value, dict):
                    dictionary[key] = cast_array_to_list(value)
            return dictionary

        # Special case, add `audio_tokenizer` dict which points to model weights and path
        if "audio_tokenizer" in output:
            audio_tokenizer_dict = {
                "audio_tokenizer_class": self.audio_tokenizer.__class__.__name__,
                "audio_tokenizer_name_or_path": self.audio_tokenizer.name_or_path,
            }
            output["audio_tokenizer"] = audio_tokenizer_dict

        # Serialize attributes as a dict
        output = {
            k: v.to_dict() if isinstance(v, PushToHubMixin) else v
            for k, v in output.items()
            if (
                k in attrs_to_save  # keep all attributes that have to be serialized
                and v.__class__.__name__ != "BeamSearchDecoderCTC"  # remove attributes with that are objects
            )
        }
        output = cast_array_to_list(output)
        output = save_public_processor_class(output)
        output["processor_class"] = self.__class__.__name__

        return output

    def to_json_string(self) -> str:
        """
        Serializes this instance to a JSON string.

        Returns:
            `str`: String containing all the attributes that make up this feature_extractor instance in JSON format.
        """
        dictionary = self.to_dict()

        return json.dumps(dictionary, indent=2, sort_keys=True) + "\n"

    def to_json_file(self, json_file_path: Union[str, os.PathLike]):
        """
        Save this instance to a JSON file.

        Args:
            json_file_path (`str` or `os.PathLike`):
                Path to the JSON file in which this processor instance's parameters will be saved.
        """
        with open(json_file_path, "w", encoding="utf-8") as writer:
            writer.write(self.to_json_string())

    def __repr__(self):
        attributes_repr = [f"- {name}: {repr(getattr(self, name))}" for name in self.attributes]
        attributes_repr = "\n".join(attributes_repr)
        return f"{self.__class__.__name__}:\n{attributes_repr}\n\n{self.to_json_string()}"

    def save_pretrained(self, save_directory, push_to_hub: bool = False, **kwargs):
        """
        Saves the attributes of this processor (feature extractor, tokenizer...) in the specified directory so that it
        can be reloaded using the [`~ProcessorMixin.from_pretrained`] method.

        <Tip>

        This class method is simply calling [`~feature_extraction_utils.FeatureExtractionMixin.save_pretrained`] and
        [`~tokenization_utils_base.PreTrainedTokenizerBase.save_pretrained`]. Please refer to the docstrings of the
        methods above for more information.

        </Tip>

        Args:
            save_directory (`str` or `os.PathLike`):
                Directory where the feature extractor JSON file and the tokenizer files will be saved (directory will
                be created if it does not exist).
            push_to_hub (`bool`, *optional*, defaults to `False`):
                Whether or not to push your model to the Hugging Face model hub after saving it. You can specify the
                repository you want to push to with `repo_id` (will default to the name of `save_directory` in your
                namespace).
            kwargs (`dict[str, Any]`, *optional*):
                Additional key word arguments passed along to the [`~utils.PushToHubMixin.push_to_hub`] method.
        """
<<<<<<< HEAD
=======
        use_auth_token = kwargs.pop("use_auth_token", None)
        save_jinja_files = kwargs.pop("save_jinja_files", True)

        if use_auth_token is not None:
            warnings.warn(
                "The `use_auth_token` argument is deprecated and will be removed in v5 of Transformers. Please use `token` instead.",
                FutureWarning,
            )
            if kwargs.get("token") is not None:
                raise ValueError(
                    "`token` and `use_auth_token` are both specified. Please set only the argument `token`."
                )
            kwargs["token"] = use_auth_token

>>>>>>> fe11cbb8
        os.makedirs(save_directory, exist_ok=True)

        if push_to_hub:
            commit_message = kwargs.pop("commit_message", None)
            repo_id = kwargs.pop("repo_id", save_directory.split(os.path.sep)[-1])
            repo_id = self._create_repo(repo_id, **kwargs)
            files_timestamps = self._get_files_timestamps(save_directory)
        # If we have a custom config, we copy the file defining it in the folder and set the attributes so it can be
        # loaded from the Hub.
        if self._auto_class is not None:
            attrs = [getattr(self, attribute_name) for attribute_name in self.attributes]
            configs = [(a.init_kwargs if isinstance(a, PreTrainedTokenizerBase) else a) for a in attrs]
            configs.append(self)
            custom_object_save(self, save_directory, config=configs)

        for attribute_name in self.attributes:
            attribute = getattr(self, attribute_name)
            if hasattr(attribute, "_set_processor_class"):
                attribute._set_processor_class(self.__class__.__name__)

            # Save the tokenizer in its own vocab file. The other attributes are saved as part of `processor_config.json`
            if attribute_name == "tokenizer":
                # Propagate save_jinja_files to tokenizer to ensure we don't get conflicts
                attribute.save_pretrained(save_directory, save_jinja_files=save_jinja_files)
            elif attribute._auto_class is not None:
                custom_object_save(attribute, save_directory, config=attribute)

        if self._auto_class is not None:
            # We added an attribute to the init_kwargs of the tokenizers, which needs to be cleaned up.
            for attribute_name in self.attributes:
                attribute = getattr(self, attribute_name)
                if isinstance(attribute, PreTrainedTokenizerBase):
                    del attribute.init_kwargs["auto_map"]

        # If we save using the predefined names, we can load using `from_pretrained`
        # plus we save chat_template in its own file
        output_processor_file = os.path.join(save_directory, PROCESSOR_NAME)
        output_chat_template_file_jinja = os.path.join(save_directory, CHAT_TEMPLATE_FILE)
        output_chat_template_file_legacy = os.path.join(save_directory, LEGACY_PROCESSOR_CHAT_TEMPLATE_FILE)
        chat_template_dir = os.path.join(save_directory, CHAT_TEMPLATE_DIR)

        # Save `chat_template` in its own file. We can't get it from `processor_dict` as we popped it in `to_dict`
        # to avoid serializing chat template in json config file. So let's get it from `self` directly
        if self.chat_template is not None:
            is_single_template = isinstance(self.chat_template, str)
            if save_jinja_files and is_single_template:
                # New format for single templates is to save them as chat_template.jinja
                with open(output_chat_template_file_jinja, "w", encoding="utf-8") as f:
                    f.write(self.chat_template)
                logger.info(f"chat template saved in {output_chat_template_file_jinja}")
            elif save_jinja_files and not is_single_template:
                # New format for multiple templates is to save the default as chat_template.jinja
                # and the other templates in the chat_templates/ directory
                for template_name, template in self.chat_template.items():
                    if template_name == "default":
                        with open(output_chat_template_file_jinja, "w", encoding="utf-8") as f:
                            f.write(self.chat_template["default"])
                        logger.info(f"chat template saved in {output_chat_template_file_jinja}")
                    else:
                        os.makedirs(chat_template_dir, exist_ok=True)
                        template_filepath = os.path.join(chat_template_dir, f"{template_name}.jinja")
                        with open(template_filepath, "w", encoding="utf-8") as f:
                            f.write(template)
                        logger.info(f"chat template saved in {template_filepath}")
            elif is_single_template:
                # Legacy format for single templates: Put them in chat_template.json
                chat_template_json_string = (
                    json.dumps({"chat_template": self.chat_template}, indent=2, sort_keys=True) + "\n"
                )
                with open(output_chat_template_file_legacy, "w", encoding="utf-8") as writer:
                    writer.write(chat_template_json_string)
                logger.info(f"chat template saved in {output_chat_template_file_legacy}")
            elif self.chat_template is not None:
                # At this point we have multiple templates in the legacy format, which is not supported
                # chat template dicts are saved to chat_template.json as lists of dicts with fixed key names.
                raise ValueError(
                    "Multiple chat templates are not supported in the legacy format. Please save them as "
                    "separate files using the `save_jinja_files` argument."
                )

        # Create a unified `preprocessor_config.json` and save all attributes as a composite config, except for tokenizers
        self.to_json_file(output_processor_file)
        logger.info(f"processor saved in {output_processor_file}")
        return_files = [output_processor_file]

        if push_to_hub:
            self._upload_modified_files(
                save_directory,
                repo_id,
                files_timestamps,
                commit_message=commit_message,
                token=kwargs.get("token"),
            )

        return return_files

    @classmethod
    def get_processor_dict(
        cls, pretrained_model_name_or_path: Union[str, os.PathLike], **kwargs
    ) -> tuple[dict[str, Any], dict[str, Any]]:
        """
        From a `pretrained_model_name_or_path`, resolve to a dictionary of parameters, to be used for instantiating a
        processor of type [`~processing_utils.ProcessingMixin`] using `from_args_and_dict`.

        Parameters:
            pretrained_model_name_or_path (`str` or `os.PathLike`):
                The identifier of the pre-trained checkpoint from which we want the dictionary of parameters.
            subfolder (`str`, *optional*, defaults to `""`):
                In case the relevant files are located inside a subfolder of the model repo on huggingface.co, you can
                specify the folder name here.

        Returns:
            `tuple[Dict, Dict]`: The dictionary(ies) that will be used to instantiate the processor object.
        """
        # holding a copy for optionally loading the audio tokenizer (if available)
        audio_tokenizer_kwargs = copy.deepcopy(kwargs)

        cache_dir = kwargs.pop("cache_dir", None)
        force_download = kwargs.pop("force_download", False)
        proxies = kwargs.pop("proxies", None)
        token = kwargs.pop("token", None)
        local_files_only = kwargs.pop("local_files_only", False)
        revision = kwargs.pop("revision", None)
        subfolder = kwargs.pop("subfolder", "")

        from_pipeline = kwargs.pop("_from_pipeline", None)
        from_auto_class = kwargs.pop("_from_auto", False)

        user_agent = {"file_type": "processor", "from_auto_class": from_auto_class}
        if from_pipeline is not None:
            user_agent["using_pipeline"] = from_pipeline

        if is_offline_mode() and not local_files_only:
            logger.info("Offline mode: forcing local_files_only=True")
            local_files_only = True

        pretrained_model_name_or_path = str(pretrained_model_name_or_path)
        is_local = os.path.isdir(pretrained_model_name_or_path)
        if os.path.isdir(pretrained_model_name_or_path):
            processor_file = os.path.join(pretrained_model_name_or_path, PROCESSOR_NAME)

        additional_chat_template_files = {}
        resolved_additional_chat_template_files = {}
        if os.path.isfile(pretrained_model_name_or_path):
            resolved_processor_file = pretrained_model_name_or_path
            # can't load chat-template and audio tokenizer when given a file as pretrained_model_name_or_path
            resolved_chat_template_file = None
            resolved_raw_chat_template_file = None
            resolved_audio_tokenizer_file = None
            is_local = True
        elif is_remote_url(pretrained_model_name_or_path):
            processor_file = pretrained_model_name_or_path
            resolved_processor_file = download_url(pretrained_model_name_or_path)
            # can't load chat-template and audio tokenizer when given a file url as pretrained_model_name_or_path
            resolved_chat_template_file = None
            resolved_raw_chat_template_file = None
            resolved_audio_tokenizer_file = None
        else:
            if is_local:
                template_dir = Path(pretrained_model_name_or_path, CHAT_TEMPLATE_DIR)
                if template_dir.is_dir():
                    for template_file in template_dir.glob("*.jinja"):
                        template_name = template_file.stem
                        additional_chat_template_files[template_name] = f"{CHAT_TEMPLATE_DIR}/{template_file.name}"
            else:
                try:
                    for template in list_repo_templates(
                        pretrained_model_name_or_path,
                        local_files_only=local_files_only,
                        revision=revision,
                        cache_dir=cache_dir,
                        token=token,
                    ):
                        template = template.removesuffix(".jinja")
                        additional_chat_template_files[template] = f"{CHAT_TEMPLATE_DIR}/{template}.jinja"
                except EntryNotFoundError:
                    pass  # No template dir means no template files
            processor_file = PROCESSOR_NAME

            try:
                # Load from local folder or from cache or download from model Hub and cache
                resolved_processor_file = cached_file(
                    pretrained_model_name_or_path,
                    processor_file,
                    cache_dir=cache_dir,
                    force_download=force_download,
                    proxies=proxies,
                    local_files_only=local_files_only,
                    token=token,
                    user_agent=user_agent,
                    revision=revision,
                    subfolder=subfolder,
                    _raise_exceptions_for_missing_entries=False,
                )

                # chat_template.json is a legacy file used by the processor class
                # a raw chat_template.jinja is preferred in future
                resolved_chat_template_file = cached_file(
                    pretrained_model_name_or_path,
                    LEGACY_PROCESSOR_CHAT_TEMPLATE_FILE,
                    cache_dir=cache_dir,
                    force_download=force_download,
                    proxies=proxies,
                    local_files_only=local_files_only,
                    token=token,
                    user_agent=user_agent,
                    revision=revision,
                    subfolder=subfolder,
                    _raise_exceptions_for_missing_entries=False,
                )

                resolved_raw_chat_template_file = cached_file(
                    pretrained_model_name_or_path,
                    CHAT_TEMPLATE_FILE,
                    cache_dir=cache_dir,
                    force_download=force_download,
                    proxies=proxies,
                    local_files_only=local_files_only,
                    token=token,
                    user_agent=user_agent,
                    revision=revision,
                    subfolder=subfolder,
                    _raise_exceptions_for_missing_entries=False,
                )

                resolved_additional_chat_template_files = {
                    template_name: cached_file(
                        pretrained_model_name_or_path,
                        template_file,
                        cache_dir=cache_dir,
                        force_download=force_download,
                        proxies=proxies,
                        local_files_only=local_files_only,
                        token=token,
                        user_agent=user_agent,
                        revision=revision,
                        subfolder=subfolder,
                        _raise_exceptions_for_missing_entries=False,
                    )
                    for template_name, template_file in additional_chat_template_files.items()
                }

                resolved_audio_tokenizer_file = cached_file(
                    pretrained_model_name_or_path,
                    AUDIO_TOKENIZER_NAME,
                    cache_dir=cache_dir,
                    force_download=force_download,
                    proxies=proxies,
                    local_files_only=local_files_only,
                    token=token,
                    user_agent=user_agent,
                    revision=revision,
                    subfolder=subfolder,
                    _raise_exceptions_for_missing_entries=False,
                )
            except OSError:
                # Raise any environment error raise by `cached_file`. It will have a helpful error message adapted to
                # the original exception.
                raise
            except Exception:
                # For any other exception, we throw a generic error.
                raise OSError(
                    f"Can't load processor for '{pretrained_model_name_or_path}'. If you were trying to load"
                    " it from 'https://huggingface.co/models', make sure you don't have a local directory with the"
                    f" same name. Otherwise, make sure '{pretrained_model_name_or_path}' is the correct path to a"
                    f" directory containing a {PROCESSOR_NAME} file"
                )

        # Add chat template as kwarg before returning because most models don't have processor config
        if resolved_chat_template_file is not None:
            # This is the legacy path
            with open(resolved_chat_template_file, encoding="utf-8") as reader:
                chat_template_json = json.loads(reader.read())
                chat_templates = {"default": chat_template_json["chat_template"]}
                if resolved_additional_chat_template_files:
                    raise ValueError(
                        "Cannot load chat template due to conflicting files - this checkpoint combines "
                        "a legacy chat_template.json file with separate template files, which is not "
                        "supported. To resolve this error, replace the legacy chat_template.json file "
                        "with a modern chat_template.jinja file."
                    )
        else:
            chat_templates = {
                template_name: open(template_file, "r", encoding="utf-8").read()
                for template_name, template_file in resolved_additional_chat_template_files.items()
            }
            if resolved_raw_chat_template_file is not None:
                with open(resolved_raw_chat_template_file, "r", encoding="utf-8") as reader:
                    chat_templates["default"] = reader.read()
        if isinstance(chat_templates, dict) and "default" in chat_templates and len(chat_templates) == 1:
            chat_templates = chat_templates["default"]  # Flatten when we just have a single template/file

        if chat_templates:
            kwargs["chat_template"] = chat_templates

        # Existing processors on the Hub created before #27761 being merged don't have `processor_config.json` (if not
        # updated afterward), and we need to keep `from_pretrained` work. So here it fallbacks to the empty dict.
        # (`cached_file` called using `_raise_exceptions_for_missing_entries=False` to avoid exception)
        # However, for models added in the future, we won't get the expected error if this file is missing.
        if resolved_processor_file is None:
            # In any case we need to pass `chat_template` if it is available
            processor_dict = {}
        else:
            try:
                # Load processor dict
                with open(resolved_processor_file, encoding="utf-8") as reader:
                    text = reader.read()
                processor_dict = json.loads(text)

            except json.JSONDecodeError:
                raise OSError(
                    f"It looks like the config file at '{resolved_processor_file}' is not a valid JSON file."
                )

        if is_local:
            logger.info(f"loading configuration file {resolved_processor_file}")
        else:
            logger.info(f"loading configuration file {processor_file} from cache at {resolved_processor_file}")

        if "chat_template" in processor_dict and processor_dict["chat_template"] is not None:
            logger.warning_once(
                "Chat templates should be in a 'chat_template.jinja' file but found key='chat_template' "
                "in the processor's config. Make sure to move your template to its own file."
            )

        if "chat_template" in kwargs:
            processor_dict["chat_template"] = kwargs.pop("chat_template")

        # Audio tokenizer needs to load the model checkpoint first, because the saved
        # json file contains only references to the model path and repo id
        if resolved_audio_tokenizer_file is not None or "audio_tokenizer" in processor_dict:
            if resolved_audio_tokenizer_file is not None:
                reader = open(resolved_audio_tokenizer_file, "r", encoding="utf-8")
                audio_tokenizer_dict = reader.read()
                audio_tokenizer_dict = json.loads(audio_tokenizer_dict)
            else:
                audio_tokenizer_dict = processor_dict["audio_tokenizer"]

            audio_tokenizer_class = cls.get_possibly_dynamic_module(audio_tokenizer_dict["audio_tokenizer_class"])
            audio_tokenizer_path = audio_tokenizer_dict["audio_tokenizer_name_or_path"]
            processor_dict["audio_tokenizer"] = audio_tokenizer_class.from_pretrained(
                audio_tokenizer_path, **audio_tokenizer_kwargs
            )

        return processor_dict, kwargs

    @classmethod
    def from_args_and_dict(cls, args, processor_dict: dict[str, Any], **kwargs):
        """
        Instantiates a type of [`~processing_utils.ProcessingMixin`] from a Python dictionary of parameters.

        Args:
            processor_dict (`dict[str, Any]`):
                Dictionary that will be used to instantiate the processor object. Such a dictionary can be
                retrieved from a pretrained checkpoint by leveraging the
                [`~processing_utils.ProcessingMixin.to_dict`] method.
            kwargs (`dict[str, Any]`):
                Additional parameters from which to initialize the processor object.

        Returns:
            [`~processing_utils.ProcessingMixin`]: The processor object instantiated from those
            parameters.
        """
        processor_dict = processor_dict.copy()
        return_unused_kwargs = kwargs.pop("return_unused_kwargs", False)

        # We have to pop up some unused (but specific) kwargs and then validate that it doesn't contain unused kwargs
        # If we don't pop, some specific kwargs will raise a warning or error
        for unused_kwarg in cls.attributes + ["auto_map", "processor_class"]:
            processor_dict.pop(unused_kwarg, None)

        # override processor_dict with given kwargs
        processor_dict.update(kwargs)

        # check if there is an overlap between args and processor_dict
        accepted_args_and_kwargs = cls.__init__.__code__.co_varnames[: cls.__init__.__code__.co_argcount][1:]

        # validate both processor_dict and given kwargs
        unused_kwargs, valid_kwargs = cls.validate_init_kwargs(
            processor_config=processor_dict, valid_kwargs=accepted_args_and_kwargs
        )

        # update args that are already in processor_dict to avoid duplicate arguments
        args_to_update = {
            i: valid_kwargs.pop(arg)
            for i, arg in enumerate(accepted_args_and_kwargs)
            if (arg in valid_kwargs and i < len(args))
        }
        args = [args_to_update.get(i, arg) for i, arg in enumerate(args)]

        # instantiate processor with used (and valid) kwargs only
        processor = cls(*args, **valid_kwargs)

        logger.info(f"Processor {processor}")
        if return_unused_kwargs:
            return processor, unused_kwargs
        else:
            return processor

    def _merge_kwargs(
        self,
        ModelProcessorKwargs: ProcessingKwargs,
        tokenizer_init_kwargs: Optional[dict] = None,
        **kwargs,
    ) -> dict[str, dict]:
        """
        Method to merge dictionaries of kwargs cleanly separated by modality within a Processor instance.
        The order of operations is as follows:
            1) kwargs passed as before have highest priority to preserve BC.
                ```python
                high_priority_kwargs = {"crop_size" = {"height": 222, "width": 222}, "padding" = "max_length"}
                processor(..., **high_priority_kwargs)
                ```
            2) kwargs passed as modality-specific kwargs have second priority. This is the recommended API.
                ```python
                processor(..., text_kwargs={"padding": "max_length"}, images_kwargs={"crop_size": {"height": 222, "width": 222}}})
                ```
            3) kwargs passed during instantiation of a modality processor have fourth priority.
                ```python
                tokenizer = tokenizer_class(..., {"padding": "max_length"})
                image_processor = image_processor_class(...)
                processor(tokenizer, image_processor) # will pass max_length unless overridden by kwargs at call
                ```
            4) defaults kwargs specified at processor level have lowest priority.
                ```python
                class MyProcessingKwargs(ProcessingKwargs, CommonKwargs, TextKwargs, ImagesKwargs, total=False):
                    _defaults = {
                        "text_kwargs": {
                            "padding": "max_length",
                            "max_length": 64,
                        },
                    }
                ```
        Args:
            ModelProcessorKwargs (`ProcessingKwargs`):
                Typed dictionary of kwargs specifically required by the model passed.
            tokenizer_init_kwargs (`Dict`, *optional*):
                Dictionary of kwargs the tokenizer was instantiated with and need to take precedence over defaults.

        Returns:
            output_kwargs (`Dict`):
                Dictionary of per-modality kwargs to be passed to each modality-specific processor.

        """
        # Initialize dictionaries
        output_kwargs = {
            "text_kwargs": {},
            "images_kwargs": {},
            "audio_kwargs": {},
            "videos_kwargs": {},
        }

        default_kwargs = {
            "text_kwargs": {},
            "images_kwargs": {},
            "audio_kwargs": {},
            "videos_kwargs": {},
        }

        map_preprocessor_kwargs = {
            "text_kwargs": "tokenizer",
            "images_kwargs": "image_processor",
            "audio_kwargs": "feature_extractor",
            "videos_kwargs": "video_processor",
        }

        possible_modality_keywords = {"text", "audio", "videos", "images"}
        used_keys = set()

        # get defaults from set model processor kwargs if they exist
        for modality in default_kwargs:
            default_kwargs[modality] = ModelProcessorKwargs._defaults.get(modality, {}).copy()
            # Some preprocessors define a set of accepted "valid_kwargs" (currently only vision).
            # In those cases, we don’t declare a `ModalityKwargs` attribute in the TypedDict.
            # Instead, we dynamically obtain the kwargs from the preprocessor and merge them
            # with the general kwargs set. This ensures consistency between preprocessor and
            # processor classes, and helps prevent accidental mismatches.
            modality_valid_kwargs = set(ModelProcessorKwargs.__annotations__[modality].__annotations__)
            if modality in map_preprocessor_kwargs:
                preprocessor = getattr(self, map_preprocessor_kwargs[modality], None)
                preprocessor_valid_kwargs = (
                    getattr(preprocessor, "valid_kwargs", None) if preprocessor is not None else None
                )
                modality_valid_kwargs.update(
                    set(preprocessor_valid_kwargs.__annotations__ if preprocessor_valid_kwargs is not None else [])
                )
            # update defaults with arguments from tokenizer init
            for modality_key in modality_valid_kwargs:
                # init with tokenizer init kwargs if necessary
                if tokenizer_init_kwargs is not None and modality_key in tokenizer_init_kwargs:
                    value = (
                        getattr(self.tokenizer, modality_key)
                        if hasattr(self.tokenizer, modality_key)
                        else tokenizer_init_kwargs[modality_key]
                    )
                    default_kwargs[modality][modality_key] = value
        # now defaults kwargs are updated with the tokenizers defaults.
        # pass defaults to output dictionary
        output_kwargs.update(default_kwargs)

        # For `common_kwargs` just update all modality-specific kwargs with same key/values
        common_kwargs = ModelProcessorKwargs._defaults.get("common_kwargs", {})
        common_kwargs.update(kwargs.get("common_kwargs", {}))
        if common_kwargs:
            for kwarg in output_kwargs.values():
                kwarg.update(common_kwargs)

        # update modality kwargs with passed kwargs
        non_modality_kwargs = set(kwargs) - set(output_kwargs)
        for modality, output_kwarg in output_kwargs.items():
            modality_valid_kwargs = set(ModelProcessorKwargs.__annotations__[modality].__annotations__)
            if modality in map_preprocessor_kwargs:
                preprocessor = getattr(self, map_preprocessor_kwargs[modality], None)
                preprocessor_valid_kwargs = (
                    getattr(preprocessor, "valid_kwargs", None) if preprocessor is not None else None
                )
                modality_valid_kwargs.update(
                    set(preprocessor_valid_kwargs.__annotations__ if preprocessor_valid_kwargs is not None else [])
                )
            for modality_key in modality_valid_kwargs:
                # check if we received a structured kwarg dict or not to handle it correctly
                if modality in kwargs:
                    kwarg_value = kwargs[modality].pop(modality_key, "__empty__")
                    # check if this key was passed as a flat kwarg.
                    if kwarg_value != "__empty__" and modality_key in non_modality_kwargs:
                        raise ValueError(
                            f"Keyword argument {modality_key} was passed two times:\n"
                            f"in a dictionary for {modality} and as a **kwarg."
                        )
                elif modality_key in kwargs:
                    # we get a modality_key instead of popping it because modality-specific processors
                    # can have overlapping kwargs
                    kwarg_value = kwargs.get(modality_key, "__empty__")
                else:
                    kwarg_value = "__empty__"
                if not isinstance(kwarg_value, str) or kwarg_value != "__empty__":
                    output_kwarg[modality_key] = kwarg_value
                    used_keys.add(modality_key)

        # Determine if kwargs is a flat dictionary or contains nested dictionaries
        if any(key in default_kwargs for key in kwargs):
            # kwargs is dictionary-based, and some keys match modality names
            for modality, subdict in kwargs.items():
                if modality in default_kwargs:
                    for subkey, subvalue in subdict.items():
                        if subkey not in used_keys:
                            output_kwargs[modality][subkey] = subvalue
                            used_keys.add(subkey)
        else:
            # kwargs is a flat dictionary
            for key, kwarg in kwargs.items():
                if key not in used_keys and key not in possible_modality_keywords:
                    logger.warning_once(
                        f"Keyword argument `{key}` is not a valid argument for this processor and will be ignored."
                    )

        for key, typed_dict_obj in ModelProcessorKwargs.__annotations__.items():
            if key in map_preprocessor_kwargs:
                preprocessor = getattr(self, map_preprocessor_kwargs[key], None)
                if preprocessor is None or getattr(preprocessor, "valid_kwargs", None) is None:
                    continue
                preprocessor_typed_dict_obj = getattr(preprocessor, "valid_kwargs")
                typed_dict_obj = TypedDict(
                    "merged_typed_dict",
                    {**preprocessor_typed_dict_obj.__annotations__, **typed_dict_obj.__annotations__},
                    total=False,
                )
            validate_typed_dict(typed_dict_obj, output_kwargs[key])
        return output_kwargs

    @classmethod
    def from_pretrained(
        cls: type[SpecificProcessorType],
        pretrained_model_name_or_path: Union[str, os.PathLike],
        cache_dir: Optional[Union[str, os.PathLike]] = None,
        force_download: bool = False,
        local_files_only: bool = False,
        token: Optional[Union[str, bool]] = None,
        revision: str = "main",
        **kwargs,
    ) -> SpecificProcessorType:
        r"""
        Instantiate a processor associated with a pretrained model.

        <Tip>

        This class method is simply calling the feature extractor
        [`~feature_extraction_utils.FeatureExtractionMixin.from_pretrained`], image processor
        [`~image_processing_utils.ImageProcessingMixin`] and the tokenizer
        [`~tokenization_utils_base.PreTrainedTokenizer.from_pretrained`] methods. Please refer to the docstrings of the
        methods above for more information.

        </Tip>

        Args:
            pretrained_model_name_or_path (`str` or `os.PathLike`):
                This can be either:

                - a string, the *model id* of a pretrained feature_extractor hosted inside a model repo on
                  huggingface.co.
                - a path to a *directory* containing a feature extractor file saved using the
                  [`~SequenceFeatureExtractor.save_pretrained`] method, e.g., `./my_model_directory/`.
                - a path or url to a saved feature extractor JSON *file*, e.g.,
                  `./my_model_directory/preprocessor_config.json`.
            **kwargs
                Additional keyword arguments passed along to both
                [`~feature_extraction_utils.FeatureExtractionMixin.from_pretrained`] and
                [`~tokenization_utils_base.PreTrainedTokenizer.from_pretrained`].
        """
        kwargs["cache_dir"] = cache_dir
        kwargs["force_download"] = force_download
        kwargs["local_files_only"] = local_files_only
        kwargs["revision"] = revision
        if token is not None:
            kwargs["token"] = token

        processor_dict, kwargs = cls.get_processor_dict(pretrained_model_name_or_path, **kwargs)
        args = cls._get_arguments_from_pretrained(pretrained_model_name_or_path, **kwargs)
        return cls.from_args_and_dict(args, processor_dict, **kwargs)

    @classmethod
    def register_for_auto_class(cls, auto_class="AutoProcessor"):
        """
        Register this class with a given auto class. This should only be used for custom feature extractors as the ones
        in the library are already mapped with `AutoProcessor`.



        Args:
            auto_class (`str` or `type`, *optional*, defaults to `"AutoProcessor"`):
                The auto class to register this new feature extractor with.
        """
        if not isinstance(auto_class, str):
            auto_class = auto_class.__name__

        import transformers.models.auto as auto_module

        if not hasattr(auto_module, auto_class):
            raise ValueError(f"{auto_class} is not a valid auto class.")

        cls._auto_class = auto_class

    @classmethod
    def _get_arguments_from_pretrained(cls, pretrained_model_name_or_path, **kwargs):
        """
        Identify and instantiate the subcomponents of Processor classes, like image processors and
        tokenizers. This method uses the Processor attributes like `tokenizer_class` to figure out what class those
        subcomponents should be. Note that any subcomponents must either be library classes that are accessible in
        the `transformers` root, or they must be custom code that has been registered with the relevant autoclass,
        via methods like `AutoTokenizer.register()`. If neither of these conditions are fulfilled, this method
        will be unable to find the relevant subcomponent class and will raise an error.
        """
        args = []
        for attribute_name in cls.attributes:
            class_name = getattr(cls, f"{attribute_name}_class")
            if isinstance(class_name, tuple):
                classes = tuple(cls.get_possibly_dynamic_module(n) if n is not None else None for n in class_name)
                if attribute_name == "image_processor":
                    # TODO: @yoni, change logic in v4.52 (when use_fast set to True by default)
                    use_fast = kwargs.get("use_fast")
                    if use_fast is None:
                        logger.warning_once(
                            "Using a slow image processor as `use_fast` is unset and a slow processor was saved with this model. "
                            "`use_fast=True` will be the default behavior in v4.52, even if the model was saved with a slow processor. "
                            "This will result in minor differences in outputs. You'll still be able to use a slow processor with `use_fast=False`."
                        )
                else:
                    use_fast = kwargs.get("use_fast", True)
                if use_fast and classes[1] is not None:
                    attribute_class = classes[1]
                else:
                    attribute_class = classes[0]
            else:
                attribute_class = cls.get_possibly_dynamic_module(class_name)

            args.append(attribute_class.from_pretrained(pretrained_model_name_or_path, **kwargs))

        return args

    @staticmethod
    def get_possibly_dynamic_module(module_name):
        if hasattr(transformers_module, module_name):
            return getattr(transformers_module, module_name)
        lookup_locations = [
            transformers_module.IMAGE_PROCESSOR_MAPPING,
            transformers_module.VIDEO_PROCESSOR_MAPPING,
            transformers_module.TOKENIZER_MAPPING,
            transformers_module.FEATURE_EXTRACTOR_MAPPING,
            transformers_module.MODEL_FOR_AUDIO_TOKENIZATION_MAPPING,
        ]
        for lookup_location in lookup_locations:
            for custom_class in lookup_location._extra_content.values():
                if isinstance(custom_class, tuple):
                    for custom_subclass in custom_class:
                        if custom_subclass is not None and custom_subclass.__name__ == module_name:
                            return custom_subclass
                elif custom_class is not None and custom_class.__name__ == module_name:
                    return custom_class
        raise ValueError(
            f"Could not find module {module_name} in `transformers`. If this is a custom class, "
            f"it should be registered using the relevant `AutoClass.register()` function so that "
            f"other functions can find it!"
        )

    def batch_decode(self, *args, **kwargs):
        """
        This method forwards all its arguments to PreTrainedTokenizer's [`~PreTrainedTokenizer.batch_decode`]. Please
        refer to the docstring of this method for more information.
        """
        if not hasattr(self, "tokenizer"):
            raise ValueError(f"Cannot batch decode text: {self.__class__.__name__} has no tokenizer.")
        return self.tokenizer.batch_decode(*args, **kwargs)

    def decode(self, *args, **kwargs):
        """
        This method forwards all its arguments to PreTrainedTokenizer's [`~PreTrainedTokenizer.decode`]. Please refer to
        the docstring of this method for more information.
        """
        if not hasattr(self, "tokenizer"):
            raise ValueError(f"Cannot decode text: {self.__class__.__name__} has no tokenizer.")
        return self.tokenizer.decode(*args, **kwargs)

    @property
    def model_input_names(self):
        model_input_names = []
        for attribute_name in self.attributes:
            attribute = getattr(self, attribute_name, None)
            attr_input_names = getattr(attribute, "model_input_names")
            model_input_names.extend(attr_input_names)
        return model_input_names

    @staticmethod
    def validate_init_kwargs(processor_config, valid_kwargs):
        kwargs_from_config = set(processor_config.keys())
        valid_kwargs_set = set(valid_kwargs)

        unused_keys = kwargs_from_config - valid_kwargs_set
        valid_keys = kwargs_from_config & valid_kwargs_set

        unused_kwargs = {k: processor_config[k] for k in unused_keys} if unused_keys else {}
        valid_kwargs = {k: processor_config[k] for k in valid_keys} if valid_keys else {}

        return unused_kwargs, valid_kwargs

    @deprecate_kwarg("video_fps", version="4.58", new_name="fps")
    @deprecate_kwarg(
        "video_load_backend",
        version="4.59",
        additional_message=". This function will use `torchcodec` by default, or `torchvision` if `torchcodec` is not installed.",
    )
    def apply_chat_template(
        self,
        conversation: Union[list[dict[str, str]], list[list[dict[str, str]]]],
        chat_template: Optional[str] = None,
        **kwargs: Unpack[AllKwargsForChatTemplate],
    ) -> str:
        """
        Similar to the `apply_chat_template` method on tokenizers, this method applies a Jinja template to input
        conversations to turn them into a single tokenizable string.

        The input is expected to be in the following format, where each message content is a list consisting of text and
        optionally image or video inputs. One can also provide an image, video, URL or local path which will be used to form
        `pixel_values` when `return_dict=True`. If not provided, one will get only the formatted text, optionally tokenized text.

        conversation = [
            {
                "role": "user",
                "content": [
                    {"type": "image", "url": "https://www.ilankelman.org/stopsigns/australia.jpg"},
                    {"type": "text", "text": "Please describe this image in detail."},
                ],
            },
        ]

        Args:
            conversation (`Union[list[Dict, [str, str]], list[list[dict[str, str]]]]`):
                The conversation to format.
            chat_template (`Optional[str]`, *optional*):
                The Jinja template to use for formatting the conversation. If not provided, the tokenizer's
                chat template is used.
        """
        if chat_template is None:
            if isinstance(self.chat_template, dict) and "default" in self.chat_template:
                chat_template = self.chat_template["default"]
            elif isinstance(self.chat_template, dict):
                raise ValueError(
                    'The processor has multiple chat templates but none of them are named "default". You need to specify'
                    " which one to use by passing the `chat_template` argument. Available templates are: "
                    f"{', '.join(self.chat_template.keys())}"
                )
            elif self.chat_template is not None:
                chat_template = self.chat_template
            else:
                raise ValueError(
                    "Cannot use apply_chat_template because this processor does not have a chat template."
                )
        else:
            if isinstance(self.chat_template, dict) and chat_template in self.chat_template:
                # It's the name of a template, not a full template string
                chat_template = self.chat_template[chat_template]
            else:
                # It's a template string, render it directly
                pass

        is_tokenizers_fast = hasattr(self, "tokenizer") and self.tokenizer.__class__.__name__.endswith("Fast")

        if kwargs.get("continue_final_message", False):
            if kwargs.get("add_generation_prompt", False):
                raise ValueError(
                    "continue_final_message and add_generation_prompt are not compatible. Use continue_final_message when you want the model to continue the final message, and add_generation_prompt when you want to add a header that will prompt it to start a new assistant message instead."
                )
            if kwargs.get("return_assistant_tokens_mask", False):
                raise ValueError("continue_final_message is not compatible with return_assistant_tokens_mask.")

        if kwargs.get("return_assistant_tokens_mask", False):
            if not is_tokenizers_fast:
                raise ValueError(
                    "`return_assistant_tokens_mask` is not possible with slow tokenizers. Make sure you have `tokenizers` installed. "
                    "If the error persists, open an issue to support a Fast tokenizer for your model."
                )
            else:
                kwargs["return_offsets_mapping"] = True  # force offset mapping so we can infer token boundaries

        # Fill sets of kwargs that should be used by different parts of template
        processed_kwargs = {
            "mm_load_kwargs": {},
            "template_kwargs": {},
        }

        for kwarg_type in processed_kwargs:
            for key in AllKwargsForChatTemplate.__annotations__[kwarg_type].__annotations__:
                kwarg_type_defaults = AllKwargsForChatTemplate.__annotations__[kwarg_type]
                default_value = getattr(kwarg_type_defaults, key, None)
                value = kwargs.pop(key, default_value)
                if value is not None and not isinstance(value, dict):
                    processed_kwargs[kwarg_type][key] = value

        # pop unused and deprecated kwarg
        kwargs.pop("video_load_backend", None)

        # Pass unprocessed custom kwargs
        processed_kwargs["template_kwargs"].update(kwargs)

        if isinstance(conversation, (list, tuple)) and (
            isinstance(conversation[0], (list, tuple)) or hasattr(conversation[0], "content")
        ):
            is_batched = True
            conversations = conversation
        else:
            is_batched = False
            conversations = [conversation]

        tokenize = processed_kwargs["template_kwargs"].pop("tokenize", False)
        return_dict = processed_kwargs["template_kwargs"].pop("return_dict", False)
        mm_load_kwargs = processed_kwargs["mm_load_kwargs"]

        if tokenize:
            batch_images, batch_videos = [], []
            batch_audios = []
            for conversation in conversations:
                images, videos = [], []
                for message in conversation:
                    visuals = [content for content in message["content"] if content["type"] in ["image", "video"]]
                    audio_fnames = [
                        content[key]
                        for content in message["content"]
                        for key in ["audio", "url", "path"]
                        if key in content and content["type"] == "audio"
                    ]
                    image_fnames = [
                        vision_info[key]
                        for vision_info in visuals
                        for key in ["image", "url", "path", "base64"]
                        if key in vision_info and vision_info["type"] == "image"
                    ]
                    images.extend(image_fnames)
                    video_fnames = [
                        vision_info[key]
                        for vision_info in visuals
                        for key in ["video", "url", "path"]
                        if key in vision_info and vision_info["type"] == "video"
                    ]
                    videos.extend(video_fnames)

                    # Audio models do not accept nested list of audios (yet!) so we construct a flat input audio list
                    if not mm_load_kwargs["load_audio_from_video"]:
                        for fname in audio_fnames:
                            batch_audios.append(load_audio(fname, sampling_rate=mm_load_kwargs["sampling_rate"]))
                    else:
                        for fname in video_fnames:
                            batch_audios.append(load_audio(fname, sampling_rate=mm_load_kwargs["sampling_rate"]))

                # Currently all processors can accept nested list of batches, but not flat list of visuals
                # So we'll make a batched list of images and let the processor handle it
                batch_images.append(images)
                batch_videos.append(videos)

        prompt, generation_indices = render_jinja_template(
            conversations=conversations,
            chat_template=chat_template,
            **processed_kwargs["template_kwargs"],  # different flags such as `return_assistant_mask`
            **self.tokenizer.special_tokens_map,  # tokenizer special tokens are used by some templates
        )

        if not is_batched:
            prompt = prompt[0]

        if tokenize:
            # Tokenizer's `apply_chat_template` never adds special tokens when tokenizing
            # But processor's `apply_chat_template` didn't have an option to tokenize, so users had to format the prompt
            # and pass it to the processor. Users thus never worried about special tokens relying on processor handling
            # everything internally. The below line is to keep BC for that and be able to work with model that have
            # special tokens in the template (consistent with tokenizers). We dont want to raise warning, it will flood command line
            # without actionable solution for users
            single_prompt = prompt[0] if is_batched else prompt
            if self.tokenizer.bos_token is not None and single_prompt.startswith(self.tokenizer.bos_token):
                kwargs["add_special_tokens"] = False

            # Always sample frames by default unless explicitly set to `False` by users. If users do not pass `num_frames`/`fps`
            # sampling should not done for BC.
            if "do_sample_frames" not in kwargs and (
                kwargs.get("fps") is not None or kwargs.get("num_frames") is not None
            ):
                kwargs["do_sample_frames"] = True

            images_exist = any((im is not None) for im_list in batch_images for im in im_list)
            videos_exist = any((vid is not None) for vid_list in batch_videos for vid in vid_list)
            out = self(
                text=prompt,
                images=batch_images if images_exist else None,
                videos=batch_videos if videos_exist else None,
                audio=batch_audios if batch_audios else None,
                **kwargs,
            )

            if return_dict:
                if processed_kwargs["template_kwargs"].get("return_assistant_tokens_mask", False):
                    assistant_masks = []
                    offset_mapping = out.pop("offset_mapping")
                    input_ids = out["input_ids"]
                    for i in range(len(input_ids)):
                        current_mask = [0] * len(input_ids[i])
                        offsets = offset_mapping[i]
                        offset_starts = [start for start, end in offsets]
                        for assistant_start_char, assistant_end_char in generation_indices[i]:
                            start_pos = bisect.bisect_left(offset_starts, assistant_start_char)
                            end_pos = bisect.bisect_left(offset_starts, assistant_end_char)

                            if not (
                                start_pos >= 0
                                and offsets[start_pos][0] <= assistant_start_char < offsets[start_pos][1]
                            ):
                                # start_token is out of bounds maybe due to truncation.
                                continue
                            for token_id in range(start_pos, end_pos if end_pos else len(input_ids[i])):
                                current_mask[token_id] = 1
                        assistant_masks.append(current_mask)
                    out["assistant_masks"] = assistant_masks
                    out.convert_to_tensors(tensor_type=kwargs.get("return_tensors"))
                return out
            else:
                return out["input_ids"]
        return prompt

    def post_process_image_text_to_text(self, generated_outputs, skip_special_tokens=True, **kwargs):
        """
        Post-process the output of a vlm to decode the text.

        Args:
            generated_outputs (`torch.Tensor` or `np.ndarray`):
                The output of the model `generate` function. The output is expected to be a tensor of shape `(batch_size, sequence_length)`
                or `(sequence_length,)`.
            skip_special_tokens (`bool`, *optional*, defaults to `True`):
                Whether or not to remove special tokens in the output. Argument passed to the tokenizer's `batch_decode` method.
            **kwargs:
                Additional arguments to be passed to the tokenizer's `batch_decode method`.

        Returns:
            `list[str]`: The decoded text.
        """
        return self.tokenizer.batch_decode(generated_outputs, skip_special_tokens=skip_special_tokens, **kwargs)

    def _check_special_mm_tokens(self, text: list[str], text_inputs: "BatchFeature", modalities: list[str]):
        """
        Checks that number of special tokens in text and processed text is same. The count can be different
        if tokenized text was truncated, leading to issues in model code.
        """
        for modality in modalities:
            token_str = getattr(self, f"{modality}_token")
            token_id = getattr(self, f"{modality}_token_id")
            ids_count = [list(ids).count(token_id) for ids in text_inputs["input_ids"]]
            text_count = [sample.count(token_str) for sample in text]

            if ids_count != text_count:
                raise ValueError(
                    f"Mismatch in `{modality}` token count between text and `input_ids`. Got ids={ids_count} and text={text_count}. "
                    "Likely due to `truncation='max_length'`. Please disable truncation or increase `max_length`."
                )


ProcessorMixin.push_to_hub = copy_func(ProcessorMixin.push_to_hub)
if ProcessorMixin.push_to_hub.__doc__ is not None:
    ProcessorMixin.push_to_hub.__doc__ = ProcessorMixin.push_to_hub.__doc__.format(
        object="processor", object_class="AutoProcessor", object_files="processor files"
    )<|MERGE_RESOLUTION|>--- conflicted
+++ resolved
@@ -772,23 +772,8 @@
             kwargs (`dict[str, Any]`, *optional*):
                 Additional key word arguments passed along to the [`~utils.PushToHubMixin.push_to_hub`] method.
         """
-<<<<<<< HEAD
-=======
-        use_auth_token = kwargs.pop("use_auth_token", None)
         save_jinja_files = kwargs.pop("save_jinja_files", True)
-
-        if use_auth_token is not None:
-            warnings.warn(
-                "The `use_auth_token` argument is deprecated and will be removed in v5 of Transformers. Please use `token` instead.",
-                FutureWarning,
-            )
-            if kwargs.get("token") is not None:
-                raise ValueError(
-                    "`token` and `use_auth_token` are both specified. Please set only the argument `token`."
-                )
-            kwargs["token"] = use_auth_token
-
->>>>>>> fe11cbb8
+    
         os.makedirs(save_directory, exist_ok=True)
 
         if push_to_hub:
