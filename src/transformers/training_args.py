--- conflicted
+++ resolved
@@ -35,11 +35,6 @@
     ACCELERATE_MIN_VERSION,
     ExplicitEnum,
     is_accelerate_available,
-<<<<<<< HEAD
-    is_safetensors_available,
-=======
-    is_ipex_available,
->>>>>>> 94bbf8e1
     is_sagemaker_dp_enabled,
     is_sagemaker_mp_enabled,
     is_torch_available,
