--- conflicted
+++ resolved
@@ -16,13 +16,7 @@
 
 import unittest
 
-<<<<<<< HEAD
-from transformers import NemotronConfig, is_torch_available
-=======
-from parameterized import parameterized
-
 from transformers import is_torch_available
->>>>>>> 93464a02
 from transformers.testing_utils import (
     Expectations,
     require_read_token,
