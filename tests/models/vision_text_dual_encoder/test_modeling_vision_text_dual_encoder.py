# Copyright 2021 The HuggingFace Inc. team. All rights reserved.
#
# Licensed under the Apache License, Version 2.0 (the "License");
# you may not use this file except in compliance with the License.
# You may obtain a copy of the License at
#
#     http://www.apache.org/licenses/LICENSE-2.0
#
# Unless required by applicable law or agreed to in writing, software
# distributed under the License is distributed on an "AS IS" BASIS,
# WITHOUT WARRANTIES OR CONDITIONS OF ANY KIND, either express or implied.
# See the License for the specific language governing permissions and
# limitations under the License.
"""Testing suite for the PyTorch VisionTextDualEncoder model."""

import collections
import tempfile
import unittest

import numpy as np

from transformers.testing_utils import require_torch, require_vision, slow, torch_device
from transformers.utils import is_torch_available, is_vision_available

from ...test_modeling_common import floats_tensor, ids_tensor, random_attention_mask
from ..bert.test_modeling_bert import BertModelTester
from ..clip.test_modeling_clip import CLIPVisionModelTester
from ..deit.test_modeling_deit import DeiTModelTester
from ..roberta.test_modeling_roberta import RobertaModelTester
from ..vit.test_modeling_vit import ViTModelTester


if is_torch_available():
    import torch

    from transformers import (
        BertModel,
        CLIPVisionModel,
        DeiTModel,
        RobertaModel,
        VisionTextDualEncoderConfig,
        VisionTextDualEncoderModel,
        ViTModel,
    )


if is_vision_available():
    from PIL import Image

    from transformers import VisionTextDualEncoderProcessor


# Inspired by
# https://github.com/rwightman/pytorch-image-models/blob/b9bd960a032c75ca6b808ddeed76bee5f3ed4972/timm/models/layers/helpers.py
# From PyTorch internals
def to_2tuple(x):
    if isinstance(x, collections.abc.Iterable):
        return x
    return (x, x)


@require_torch
class VisionTextDualEncoderMixin:
    def get_vision_text_model(self, config, text_config):
        pass

    def prepare_config_and_inputs(self):
        pass

    def get_pretrained_model_and_inputs(self):
        pass

    def check_model_from_pretrained_configs(
        self, text_config, input_ids, attention_mask, vision_config, pixel_values=None, **kwargs
    ):
        config = VisionTextDualEncoderConfig.from_vision_text_configs(vision_config, text_config)

        model = VisionTextDualEncoderModel(config)
        model.to(torch_device)
        model.eval()

        output = model(input_ids=input_ids, pixel_values=pixel_values, attention_mask=attention_mask)

        self.assertEqual(output["text_embeds"].shape, (input_ids.shape[0], config.projection_dim))
        self.assertEqual(output["image_embeds"].shape, (pixel_values.shape[0], config.projection_dim))

    def check_vision_text_dual_encoder_model(
        self, text_config, input_ids, attention_mask, vision_config, pixel_values=None, **kwargs
    ):
        vision_model, text_model = self.get_vision_text_model(vision_config, text_config)
        model = VisionTextDualEncoderModel(vision_model=vision_model, text_model=text_model)
        model.to(torch_device)
        model.eval()

        output = model(input_ids=input_ids, pixel_values=pixel_values, attention_mask=attention_mask)

        self.assertEqual(output["text_embeds"].shape, (input_ids.shape[0], model.config.projection_dim))
        self.assertEqual(output["image_embeds"].shape, (pixel_values.shape[0], model.config.projection_dim))

    def check_vision_text_dual_encoder_from_pretrained(
        self, text_config, input_ids, attention_mask, vision_config, pixel_values=None, **kwargs
    ):
        vision_model, text_model = self.get_vision_text_model(vision_config, text_config)
        kwargs = {"vision_model": vision_model, "text_model": text_model}
        model = VisionTextDualEncoderModel.from_vision_text_pretrained(**kwargs)
        model.to(torch_device)
        model.eval()

        output = model(input_ids=input_ids, pixel_values=pixel_values, attention_mask=attention_mask)

        self.assertEqual(output["text_embeds"].shape, (input_ids.shape[0], model.config.projection_dim))
        self.assertEqual(output["image_embeds"].shape, (pixel_values.shape[0], model.config.projection_dim))

    def check_save_load(self, text_config, input_ids, attention_mask, vision_config, pixel_values=None, **kwargs):
        vision_model, text_model = self.get_vision_text_model(vision_config, text_config)
        model = VisionTextDualEncoderModel(vision_model=vision_model, text_model=text_model)
        model.to(torch_device)
        model.eval()

        with torch.no_grad():
            output = model(input_ids=input_ids, pixel_values=pixel_values, attention_mask=attention_mask)
            out_1 = output[0].cpu().numpy()

            with tempfile.TemporaryDirectory() as tmpdirname:
                model.save_pretrained(tmpdirname)
                model = VisionTextDualEncoderModel.from_pretrained(tmpdirname).eval()
                model.to(torch_device)

                after_output = model(input_ids=input_ids, pixel_values=pixel_values, attention_mask=attention_mask)
                out_2 = after_output[0].cpu().numpy()
                max_diff = np.amax(np.abs(out_2 - out_1))
                self.assertLessEqual(max_diff, 1e-5)

    def check_vision_text_output_attention(
        self, text_config, input_ids, attention_mask, vision_config, pixel_values=None, **kwargs
    ):
<<<<<<< HEAD
=======
        # The backbones don't support dynamic attention setting, so we manually change it. FIXME; when bert is refactored
        vision_config._attn_implementation = "eager"
>>>>>>> e674e9da
        text_config._attn_implementation = "eager"
        vision_model, text_model = self.get_vision_text_model(vision_config, text_config)
        model = VisionTextDualEncoderModel(vision_model=vision_model, text_model=text_model)
        model.to(torch_device)
        model.eval()

        output = model(
            input_ids=input_ids, pixel_values=pixel_values, attention_mask=attention_mask, output_attentions=True
        )

        vision_attentions = output.vision_model_output.attentions
        self.assertEqual(len(vision_attentions), vision_config.num_hidden_layers)

        # in ViT, the seq_len equals the number of patches + 1 (we add 1 for the [CLS] token)
        image_size = to_2tuple(vision_model.config.image_size)
        patch_size = to_2tuple(vision_model.config.patch_size)
        num_patches = (image_size[1] // patch_size[1]) * (image_size[0] // patch_size[0])
        seq_len = num_patches + 1
        self.assertEqual(vision_attentions[0].shape[-3:], (vision_config.num_attention_heads, seq_len, seq_len))

        text_attentions = output.text_model_output.attentions
        self.assertEqual(len(text_attentions), text_config.num_hidden_layers)

        self.assertEqual(
            text_attentions[0].shape[-3:],
            (text_config.num_attention_heads, input_ids.shape[-1], input_ids.shape[-1]),
        )

    def test_vision_text_dual_encoder_model(self):
        inputs_dict = self.prepare_config_and_inputs()
        self.check_vision_text_dual_encoder_model(**inputs_dict)

    def test_model_from_pretrained_configs(self):
        inputs_dict = self.prepare_config_and_inputs()
        self.check_model_from_pretrained_configs(**inputs_dict)

    def test_vision_text_dual_encoder_from_pretrained(self):
        inputs_dict = self.prepare_config_and_inputs()
        self.check_vision_text_dual_encoder_from_pretrained(**inputs_dict)

    def test_save_load(self):
        inputs_dict = self.prepare_config_and_inputs()
        self.check_save_load(**inputs_dict)

    def test_vision_text_output_attention(self):
        inputs_dict = self.prepare_config_and_inputs()
        self.check_vision_text_output_attention(**inputs_dict)

    @slow
    def test_real_model_save_load_from_pretrained(self):
        model_2, inputs = self.get_pretrained_model_and_inputs()
        model_2.to(torch_device)

        with torch.no_grad():
            outputs = model_2(**inputs)
            out_2 = outputs[0].cpu().numpy()

            with tempfile.TemporaryDirectory() as tmp_dirname:
                model_2.save_pretrained(tmp_dirname)
                model_1 = VisionTextDualEncoderModel.from_pretrained(tmp_dirname)
                model_1.to(torch_device)

                after_outputs = model_1(**inputs)
                out_1 = after_outputs[0].cpu().numpy()
                max_diff = np.amax(np.abs(out_1 - out_2))
                self.assertLessEqual(max_diff, 1e-5)


@require_torch
class ViTBertModelTest(VisionTextDualEncoderMixin, unittest.TestCase):
    def get_pretrained_model_and_inputs(self):
        model = VisionTextDualEncoderModel.from_vision_text_pretrained(
            "hf-internal-testing/tiny-random-vit", "hf-internal-testing/tiny-bert"
        )
        batch_size = 13
        pixel_values = floats_tensor(
            [
                batch_size,
                model.vision_model.config.num_channels,
                model.vision_model.config.image_size,
                model.vision_model.config.image_size,
            ]
        )
        input_ids = ids_tensor([batch_size, 4], model.text_model.config.vocab_size)
        attention_mask = random_attention_mask([batch_size, 4])
        inputs = {"pixel_values": pixel_values, "input_ids": input_ids, "attention_mask": attention_mask}

        return model, inputs

    def get_vision_text_model(self, vision_config, text_config):
        vision_model = ViTModel(vision_config).eval()
        text_model = BertModel(text_config).eval()
        return vision_model, text_model

    def prepare_config_and_inputs(self):
        vit_model_tester = ViTModelTester(self)
        bert_model_tester = BertModelTester(self)
        vision_config_and_inputs = vit_model_tester.prepare_config_and_inputs()
        text_config_and_inputs = bert_model_tester.prepare_config_and_inputs()

        vision_config, pixel_values, _ = vision_config_and_inputs

        (
            text_config,
            input_ids,
            token_type_ids,
            input_mask,
            sequence_labels,
            token_labels,
            choice_labels,
        ) = text_config_and_inputs

        return {
            "text_config": text_config,
            "vision_config": vision_config,
            "pixel_values": pixel_values,
            "attention_mask": input_mask,
            "input_ids": input_ids,
            "text_token_type_ids": token_type_ids,
            "text_sequence_labels": sequence_labels,
            "text_token_labels": token_labels,
            "text_choice_labels": choice_labels,
        }


@require_torch
class DeiTRobertaModelTest(VisionTextDualEncoderMixin, unittest.TestCase):
    def get_pretrained_model_and_inputs(self):
        model = VisionTextDualEncoderModel.from_vision_text_pretrained(
            "hf-internal-testing/tiny-random-deit", "hf-internal-testing/tiny-random-roberta"
        )
        batch_size = 13
        pixel_values = floats_tensor(
            [
                batch_size,
                model.vision_model.config.num_channels,
                model.vision_model.config.image_size,
                model.vision_model.config.image_size,
            ]
        )
        input_ids = ids_tensor([batch_size, 4], model.text_model.config.vocab_size)
        attention_mask = random_attention_mask([batch_size, 4])
        inputs = {"pixel_values": pixel_values, "input_ids": input_ids, "attention_mask": attention_mask}

        return model, inputs

    def check_vision_text_output_attention(
        self, text_config, input_ids, attention_mask, vision_config, pixel_values=None, **kwargs
    ):
        text_config._attn_implementation = "eager"
        vision_model, text_model = self.get_vision_text_model(vision_config, text_config)
        model = VisionTextDualEncoderModel(vision_model=vision_model, text_model=text_model)
        model.to(torch_device)
        model.eval()

        output = model(
            input_ids=input_ids, pixel_values=pixel_values, attention_mask=attention_mask, output_attentions=True
        )

        vision_attentions = output.vision_model_output.attentions
        self.assertEqual(len(vision_attentions), vision_config.num_hidden_layers)

        # in DEiT, the seq_len equals the number of patches + 2 (we add 2 for the [CLS] and distillation tokens)
        image_size = to_2tuple(vision_model.config.image_size)
        patch_size = to_2tuple(vision_model.config.patch_size)
        num_patches = (image_size[1] // patch_size[1]) * (image_size[0] // patch_size[0])
        seq_len = num_patches + 2
        self.assertEqual(vision_attentions[0].shape[-3:], (vision_config.num_attention_heads, seq_len, seq_len))

        text_attentions = output.text_model_output.attentions
        self.assertEqual(len(text_attentions), text_config.num_hidden_layers)

        self.assertEqual(
            text_attentions[0].shape[-3:],
            (text_config.num_attention_heads, input_ids.shape[-1], input_ids.shape[-1]),
        )

    def get_vision_text_model(self, vision_config, text_config):
        vision_model = DeiTModel(vision_config).eval()
        text_model = RobertaModel(text_config).eval()
        return vision_model, text_model

    def prepare_config_and_inputs(self):
        vit_model_tester = DeiTModelTester(self)
        bert_model_tester = RobertaModelTester(self)
        vision_config_and_inputs = vit_model_tester.prepare_config_and_inputs()
        text_config_and_inputs = bert_model_tester.prepare_config_and_inputs()

        vision_config, pixel_values, _ = vision_config_and_inputs

        (
            text_config,
            input_ids,
            token_type_ids,
            input_mask,
            sequence_labels,
            token_labels,
            choice_labels,
        ) = text_config_and_inputs

        return {
            "text_config": text_config,
            "vision_config": vision_config,
            "pixel_values": pixel_values,
            "attention_mask": input_mask,
            "input_ids": input_ids,
            "text_token_type_ids": token_type_ids,
            "text_sequence_labels": sequence_labels,
            "text_token_labels": token_labels,
            "text_choice_labels": choice_labels,
        }


@require_torch
class CLIPVisionBertModelTest(VisionTextDualEncoderMixin, unittest.TestCase):
    def get_pretrained_model_and_inputs(self):
        model = VisionTextDualEncoderModel.from_vision_text_pretrained(
            "hf-internal-testing/tiny-random-clip", "hf-internal-testing/tiny-bert"
        )
        batch_size = 13
        pixel_values = floats_tensor(
            [
                batch_size,
                model.vision_model.config.num_channels,
                model.vision_model.config.image_size,
                model.vision_model.config.image_size,
            ]
        )
        input_ids = ids_tensor([batch_size, 4], model.text_model.config.vocab_size)
        attention_mask = random_attention_mask([batch_size, 4])
        inputs = {"pixel_values": pixel_values, "input_ids": input_ids, "attention_mask": attention_mask}

        return model, inputs

    def get_vision_text_model(self, vision_config, text_config):
        vision_model = CLIPVisionModel(vision_config).eval()
        text_model = BertModel(text_config).eval()
        return vision_model, text_model

    def prepare_config_and_inputs(self):
        clip_model_tester = CLIPVisionModelTester(self)
        bert_model_tester = BertModelTester(self)
        vision_config_and_inputs = clip_model_tester.prepare_config_and_inputs()
        text_config_and_inputs = bert_model_tester.prepare_config_and_inputs()

        vision_config, pixel_values = vision_config_and_inputs

        (
            text_config,
            input_ids,
            token_type_ids,
            input_mask,
            sequence_labels,
            token_labels,
            choice_labels,
        ) = text_config_and_inputs

        return {
            "text_config": text_config,
            "vision_config": vision_config,
            "pixel_values": pixel_values,
            "attention_mask": input_mask,
            "input_ids": input_ids,
            "text_token_type_ids": token_type_ids,
            "text_sequence_labels": sequence_labels,
            "text_token_labels": token_labels,
            "text_choice_labels": choice_labels,
        }


@require_vision
@require_torch
class VisionTextDualEncoderIntegrationTest(unittest.TestCase):
    @slow
    def test_inference(self):
        model = VisionTextDualEncoderModel.from_pretrained("clip-italian/clip-italian", logit_scale_init_value=1.0)
        processor = VisionTextDualEncoderProcessor.from_pretrained("clip-italian/clip-italian")

        image = Image.open("./tests/fixtures/tests_samples/COCO/000000039769.png")
        inputs = processor(
            text=["una foto di un gatto", "una foto di un cane"], images=image, padding=True, return_tensors="pt"
        )

        outputs = model(**inputs)

        # verify the logits
        self.assertEqual(outputs.logits_per_image.shape, (inputs.pixel_values.shape[0], inputs.input_ids.shape[0]))
        self.assertEqual(
            outputs.logits_per_text.shape,
            (inputs.input_ids.shape[0], inputs.pixel_values.shape[0]),
        )

        expected_logits = torch.tensor([[1.2284727, 0.3104122]])

        torch.testing.assert_close(outputs.logits_per_image, expected_logits, rtol=1e-3, atol=1e-3)<|MERGE_RESOLUTION|>--- conflicted
+++ resolved
@@ -134,12 +134,9 @@
     def check_vision_text_output_attention(
         self, text_config, input_ids, attention_mask, vision_config, pixel_values=None, **kwargs
     ):
-<<<<<<< HEAD
-=======
         # The backbones don't support dynamic attention setting, so we manually change it. FIXME; when bert is refactored
+        text_config._attn_implementation = "eager"
         vision_config._attn_implementation = "eager"
->>>>>>> e674e9da
-        text_config._attn_implementation = "eager"
         vision_model, text_model = self.get_vision_text_model(vision_config, text_config)
         model = VisionTextDualEncoderModel(vision_model=vision_model, text_model=text_model)
         model.to(torch_device)
@@ -288,7 +285,9 @@
     def check_vision_text_output_attention(
         self, text_config, input_ids, attention_mask, vision_config, pixel_values=None, **kwargs
     ):
+        # The backbones don't support dynamic attention setting, so we manually change it. FIXME; when bert is refactored
         text_config._attn_implementation = "eager"
+        vision_config._attn_implementation = "eager"
         vision_model, text_model = self.get_vision_text_model(vision_config, text_config)
         model = VisionTextDualEncoderModel(vision_model=vision_model, text_model=text_model)
         model.to(torch_device)
