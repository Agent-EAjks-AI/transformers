--- conflicted
+++ resolved
@@ -462,11 +462,9 @@
     "ZeroShotImageClassificationPipeline",
     "ZeroShotObjectDetectionPipeline",
     "Llama4TextConfig",
-<<<<<<< HEAD
     "BltConfig",
     "BltPatcherConfig",
     "BltTokenizer",
-=======
 }
 # In addition to the objects above, we also ignore objects with certain prefixes. If you add an item to the list
 # below, make sure to add a comment explaining why.
@@ -474,7 +472,6 @@
     "_",  # Private objects are not documented
     "TF",  # TensorFlow objects are scheduled to be removed in the future
     "Flax",  # Flax objects are scheduled to be removed in the future
->>>>>>> 1763ef29
 ]
 
 # Supported math operations when interpreting the value of defaults.
